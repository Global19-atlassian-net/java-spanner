--- conflicted
+++ resolved
@@ -1182,8 +1182,6 @@
   }
 
   @Override
-<<<<<<< HEAD
-=======
   public ResultSet executePartitionedDml(
       ExecuteSqlRequest request, @Nullable Map<Option, ?> options) {
     GrpcCallContext context =
@@ -1192,7 +1190,6 @@
   }
 
   @Override
->>>>>>> 5d115d49
   public RetrySettings getPartitionedDmlRetrySettings() {
     return partitionedDmlRetrySettings;
   }
