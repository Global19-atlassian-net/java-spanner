/*
 * Copyright 2017 Google LLC
 *
 * Licensed under the Apache License, Version 2.0 (the "License");
 * you may not use this file except in compliance with the License.
 * You may obtain a copy of the License at
 *
 *       http://www.apache.org/licenses/LICENSE-2.0
 *
 * Unless required by applicable law or agreed to in writing, software
 * distributed under the License is distributed on an "AS IS" BASIS,
 * WITHOUT WARRANTIES OR CONDITIONS OF ANY KIND, either express or implied.
 * See the License for the specific language governing permissions and
 * limitations under the License.
 */

package com.google.cloud.spanner;

import static com.google.cloud.spanner.MetricRegistryConstants.COUNT;
import static com.google.cloud.spanner.MetricRegistryConstants.GET_SESSION_TIMEOUTS;
import static com.google.cloud.spanner.MetricRegistryConstants.MAX_ALLOWED_SESSIONS;
import static com.google.cloud.spanner.MetricRegistryConstants.MAX_ALLOWED_SESSIONS_DESCRIPTION;
import static com.google.cloud.spanner.MetricRegistryConstants.MAX_IN_USE_SESSIONS;
import static com.google.cloud.spanner.MetricRegistryConstants.MAX_IN_USE_SESSIONS_DESCRIPTION;
import static com.google.cloud.spanner.MetricRegistryConstants.NUM_ACQUIRED_SESSIONS;
import static com.google.cloud.spanner.MetricRegistryConstants.NUM_ACQUIRED_SESSIONS_DESCRIPTION;
import static com.google.cloud.spanner.MetricRegistryConstants.NUM_IN_USE_SESSIONS;
import static com.google.cloud.spanner.MetricRegistryConstants.NUM_READ_SESSIONS;
import static com.google.cloud.spanner.MetricRegistryConstants.NUM_RELEASED_SESSIONS;
import static com.google.cloud.spanner.MetricRegistryConstants.NUM_RELEASED_SESSIONS_DESCRIPTION;
import static com.google.cloud.spanner.MetricRegistryConstants.NUM_SESSIONS_BEING_PREPARED;
import static com.google.cloud.spanner.MetricRegistryConstants.NUM_SESSIONS_IN_POOL;
import static com.google.cloud.spanner.MetricRegistryConstants.NUM_SESSIONS_IN_POOL_DESCRIPTION;
import static com.google.cloud.spanner.MetricRegistryConstants.NUM_WRITE_SESSIONS;
import static com.google.cloud.spanner.MetricRegistryConstants.SESSIONS_TIMEOUTS_DESCRIPTION;
import static com.google.cloud.spanner.MetricRegistryConstants.SPANNER_DEFAULT_LABEL_VALUES;
import static com.google.cloud.spanner.MetricRegistryConstants.SPANNER_LABEL_KEYS;
import static com.google.cloud.spanner.MetricRegistryConstants.SPANNER_LABEL_KEYS_WITH_TYPE;
import static com.google.cloud.spanner.SpannerExceptionFactory.newSpannerException;

import com.google.api.core.ApiFuture;
import com.google.api.core.ApiFutures;
import com.google.api.core.SettableApiFuture;
import com.google.api.gax.core.ExecutorProvider;
import com.google.cloud.Timestamp;
import com.google.cloud.grpc.GrpcTransportOptions;
import com.google.cloud.grpc.GrpcTransportOptions.ExecutorFactory;
import com.google.cloud.spanner.AbstractReadContext.ConsumeSingleRowCallback;
import com.google.cloud.spanner.AsyncResultSet.ReadyCallback;
import com.google.cloud.spanner.Options.QueryOption;
import com.google.cloud.spanner.Options.ReadOption;
import com.google.cloud.spanner.SessionClient.SessionConsumer;
import com.google.cloud.spanner.SessionPool.PooledSession;
import com.google.cloud.spanner.SpannerException.ResourceNotFoundException;
<<<<<<< HEAD
import com.google.cloud.spanner.TransactionManager.TransactionState;
=======
import com.google.cloud.spanner.SpannerImpl.ClosedException;
>>>>>>> e256d22f
import com.google.common.annotations.VisibleForTesting;
import com.google.common.base.Function;
import com.google.common.base.MoreObjects;
import com.google.common.base.Preconditions;
import com.google.common.base.Supplier;
import com.google.common.collect.ImmutableList;
import com.google.common.collect.ImmutableMap;
import com.google.common.collect.ImmutableSet;
import com.google.common.util.concurrent.ForwardingListenableFuture;
import com.google.common.util.concurrent.ForwardingListenableFuture.SimpleForwardingListenableFuture;
import com.google.common.util.concurrent.ListenableFuture;
import com.google.common.util.concurrent.MoreExecutors;
import com.google.common.util.concurrent.SettableFuture;
import com.google.common.util.concurrent.ThreadFactoryBuilder;
import com.google.protobuf.Empty;
import io.opencensus.common.Scope;
import io.opencensus.common.ToLongFunction;
import io.opencensus.metrics.DerivedLongCumulative;
import io.opencensus.metrics.DerivedLongGauge;
import io.opencensus.metrics.LabelValue;
import io.opencensus.metrics.MetricOptions;
import io.opencensus.metrics.MetricRegistry;
import io.opencensus.metrics.Metrics;
import io.opencensus.trace.Annotation;
import io.opencensus.trace.AttributeValue;
import io.opencensus.trace.Span;
import io.opencensus.trace.Status;
import io.opencensus.trace.Tracer;
import io.opencensus.trace.Tracing;
import java.util.ArrayList;
import java.util.Arrays;
import java.util.HashSet;
import java.util.Iterator;
import java.util.LinkedList;
import java.util.List;
import java.util.Queue;
import java.util.Random;
import java.util.Set;
import java.util.concurrent.CountDownLatch;
import java.util.concurrent.ExecutionException;
import java.util.concurrent.Executor;
import java.util.concurrent.Executors;
import java.util.concurrent.ScheduledExecutorService;
import java.util.concurrent.ScheduledFuture;
import java.util.concurrent.ThreadPoolExecutor;
import java.util.concurrent.TimeUnit;
import java.util.concurrent.TimeoutException;
import java.util.concurrent.atomic.AtomicBoolean;
import java.util.concurrent.atomic.AtomicInteger;
import java.util.concurrent.atomic.AtomicLong;
import java.util.logging.Level;
import java.util.logging.Logger;
import javax.annotation.Nullable;
import javax.annotation.concurrent.GuardedBy;
import org.threeten.bp.Duration;
import org.threeten.bp.Instant;

/**
 * Maintains a pool of sessions some of which might be prepared for write by invoking
 * BeginTransaction rpc. It maintains two queues of sessions(read and write prepared) and two queues
 * of waiters who are waiting for a session to become available. This class itself is thread safe
 * and is meant to be used concurrently across multiple threads.
 */
final class SessionPool {

  private static final Logger logger = Logger.getLogger(SessionPool.class.getName());
  private static final Tracer tracer = Tracing.getTracer();
  static final String WAIT_FOR_SESSION = "SessionPool.WaitForSession";
  static final ImmutableSet<ErrorCode> SHOULD_STOP_PREPARE_SESSIONS_ERROR_CODES =
      ImmutableSet.of(
          ErrorCode.UNKNOWN,
          ErrorCode.INVALID_ARGUMENT,
          ErrorCode.PERMISSION_DENIED,
          ErrorCode.UNAUTHENTICATED,
          ErrorCode.RESOURCE_EXHAUSTED,
          ErrorCode.FAILED_PRECONDITION,
          ErrorCode.OUT_OF_RANGE,
          ErrorCode.UNIMPLEMENTED,
          ErrorCode.INTERNAL);

  /**
   * Wrapper around current time so that we can fake it in tests. TODO(user): Replace with Java 8
   * Clock.
   */
  static class Clock {
    Instant instant() {
      return Instant.now();
    }
  }

  private abstract static class CachedResultSetSupplier implements Supplier<ResultSet> {
    private ResultSet cached;

    abstract ResultSet load();

    ResultSet reload() {
      return cached = load();
    }

    @Override
    public ResultSet get() {
      if (cached == null) {
        cached = load();
      }
      return cached;
    }
  }

  /**
   * Wrapper around {@code ReadContext} that releases the session to the pool once the call is
   * finished, if it is a single use context.
   */
  private static class AutoClosingReadContext<T extends ReadContext> implements ReadContext {
    /**
     * {@link AsyncResultSet} implementation that keeps track of the async operations that are still
     * running for this {@link ReadContext} and that should finish before the {@link ReadContext}
     * releases its session back into the pool.
     */
    private class AutoClosingReadContextAsyncResultSetImpl extends AsyncResultSetImpl {
      private AutoClosingReadContextAsyncResultSetImpl(
          ExecutorProvider executorProvider, ResultSet delegate, int bufferRows) {
        super(executorProvider, delegate, bufferRows);
      }

      @Override
      public ApiFuture<Void> setCallback(Executor exec, ReadyCallback cb) {
        Runnable listener =
            new Runnable() {
              @Override
              public void run() {
                synchronized (lock) {
                  if (asyncOperationsCount.decrementAndGet() == 0 && closed) {
                    // All async operations for this read context have finished.
                    AutoClosingReadContext.this.close();
                  }
                }
              }
            };
        try {
          asyncOperationsCount.incrementAndGet();
          addListener(listener);
          return super.setCallback(exec, cb);
        } catch (Throwable t) {
          removeListener(listener);
          asyncOperationsCount.decrementAndGet();
          throw t;
        }
      }
    }

    private final Function<PooledSessionFuture, T> readContextDelegateSupplier;
    private T readContextDelegate;
    private final SessionPool sessionPool;
    private final boolean isSingleUse;
    private final AtomicInteger asyncOperationsCount = new AtomicInteger();

    private Object lock = new Object();

    @GuardedBy("lock")
    private boolean sessionUsedForQuery = false;

    @GuardedBy("lock")
    private PooledSessionFuture session;

    @GuardedBy("lock")
    private boolean closed;

    @GuardedBy("lock")
    private boolean delegateClosed;

    private AutoClosingReadContext(
        Function<PooledSessionFuture, T> delegateSupplier,
        SessionPool sessionPool,
        PooledSessionFuture session,
        boolean isSingleUse) {
      this.readContextDelegateSupplier = delegateSupplier;
      this.sessionPool = sessionPool;
      this.session = session;
      this.isSingleUse = isSingleUse;
    }

    T getReadContextDelegate() {
      synchronized (lock) {
        if (readContextDelegate == null) {
          while (true) {
            try {
              this.readContextDelegate = readContextDelegateSupplier.apply(this.session);
              break;
            } catch (SessionNotFoundException e) {
              replaceSessionIfPossible(e);
            }
          }
        }
      }
      return readContextDelegate;
    }

    private ResultSet wrap(final CachedResultSetSupplier resultSetSupplier) {
      return new ForwardingResultSet(resultSetSupplier) {
        private boolean beforeFirst = true;

        @Override
        public boolean next() throws SpannerException {
          while (true) {
            try {
              return internalNext();
            } catch (SessionNotFoundException e) {
              while (true) {
                // Keep the replace-if-possible outside the try-block to let the exception bubble up
                // if it's too late to replace the session.
                replaceSessionIfPossible(e);
                try {
                  replaceDelegate(resultSetSupplier.reload());
                  break;
                } catch (SessionNotFoundException snfe) {
                  e = snfe;
                  // retry on yet another session.
                }
              }
            }
          }
        }

        private boolean internalNext() {
          try {
            boolean ret = super.next();
            if (beforeFirst) {
              synchronized (lock) {
                session.get().markUsed();
                beforeFirst = false;
                sessionUsedForQuery = true;
              }
            }
            if (!ret && isSingleUse) {
              close();
            }
            return ret;
          } catch (SessionNotFoundException e) {
            throw e;
          } catch (SpannerException e) {
            synchronized (lock) {
              if (!closed && isSingleUse) {
                session.get().lastException = e;
                AutoClosingReadContext.this.close();
              }
            }
            throw e;
          }
        }

        @Override
        public void close() {
          super.close();
          if (isSingleUse) {
            AutoClosingReadContext.this.close();
          }
        }
      };
    }

    private void replaceSessionIfPossible(SessionNotFoundException notFound) {
      synchronized (lock) {
        if (isSingleUse || !sessionUsedForQuery) {
          // This class is only used by read-only transactions, so we know that we only need a
          // read-only session.
          session = sessionPool.replaceReadSession(notFound, session);
          readContextDelegate = readContextDelegateSupplier.apply(session);
        } else {
          throw notFound;
        }
      }
    }

    @Override
    public ResultSet read(
        final String table,
        final KeySet keys,
        final Iterable<String> columns,
        final ReadOption... options) {
      return wrap(
          new CachedResultSetSupplier() {
            @Override
            ResultSet load() {
              return getReadContextDelegate().read(table, keys, columns, options);
            }
          });
    }

    @Override
    public AsyncResultSet readAsync(
        final String table,
        final KeySet keys,
        final Iterable<String> columns,
        final ReadOption... options) {
      Options readOptions = Options.fromReadOptions(options);
      final int bufferRows =
          readOptions.hasBufferRows()
              ? readOptions.bufferRows()
              : AsyncResultSetImpl.DEFAULT_BUFFER_SIZE;
      return new AutoClosingReadContextAsyncResultSetImpl(
          sessionPool.sessionClient.getSpanner().getAsyncExecutorProvider(),
          wrap(
              new CachedResultSetSupplier() {
                @Override
                ResultSet load() {
                  return getReadContextDelegate().read(table, keys, columns, options);
                }
              }),
          bufferRows);
    }

    @Override
    public ResultSet readUsingIndex(
        final String table,
        final String index,
        final KeySet keys,
        final Iterable<String> columns,
        final ReadOption... options) {
      return wrap(
          new CachedResultSetSupplier() {
            @Override
            ResultSet load() {
              return getReadContextDelegate().readUsingIndex(table, index, keys, columns, options);
            }
          });
    }

    @Override
    public AsyncResultSet readUsingIndexAsync(
        final String table,
        final String index,
        final KeySet keys,
        final Iterable<String> columns,
        final ReadOption... options) {
      Options readOptions = Options.fromReadOptions(options);
      final int bufferRows =
          readOptions.hasBufferRows()
              ? readOptions.bufferRows()
              : AsyncResultSetImpl.DEFAULT_BUFFER_SIZE;
      return new AutoClosingReadContextAsyncResultSetImpl(
          sessionPool.sessionClient.getSpanner().getAsyncExecutorProvider(),
          wrap(
              new CachedResultSetSupplier() {
                @Override
                ResultSet load() {
                  return getReadContextDelegate()
                      .readUsingIndex(table, index, keys, columns, options);
                }
              }),
          bufferRows);
    }

    @Override
    @Nullable
    public Struct readRow(String table, Key key, Iterable<String> columns) {
      try {
        while (true) {
          try {
            synchronized (lock) {
              session.get().markUsed();
            }
            return getReadContextDelegate().readRow(table, key, columns);
          } catch (SessionNotFoundException e) {
            replaceSessionIfPossible(e);
          }
        }
      } finally {
        synchronized (lock) {
          sessionUsedForQuery = true;
        }
        if (isSingleUse) {
          close();
        }
      }
    }

    @Override
    public ApiFuture<Struct> readRowAsync(String table, Key key, Iterable<String> columns) {
      SettableApiFuture<Struct> result = SettableApiFuture.create();
      try (AsyncResultSet rs = readAsync(table, KeySet.singleKey(key), columns)) {
        rs.setCallback(MoreExecutors.directExecutor(), ConsumeSingleRowCallback.create(result));
      }
      return result;
    }

    @Override
    @Nullable
    public Struct readRowUsingIndex(String table, String index, Key key, Iterable<String> columns) {
      try {
        while (true) {
          try {
            synchronized (lock) {
              session.get().markUsed();
            }
            return getReadContextDelegate().readRowUsingIndex(table, index, key, columns);
          } catch (SessionNotFoundException e) {
            replaceSessionIfPossible(e);
          }
        }
      } finally {
        synchronized (lock) {
          sessionUsedForQuery = true;
        }
        if (isSingleUse) {
          close();
        }
      }
    }

    @Override
    public ApiFuture<Struct> readRowUsingIndexAsync(
        String table, String index, Key key, Iterable<String> columns) {
      SettableApiFuture<Struct> result = SettableApiFuture.create();
      try (AsyncResultSet rs = readUsingIndexAsync(table, index, KeySet.singleKey(key), columns)) {
        rs.setCallback(MoreExecutors.directExecutor(), ConsumeSingleRowCallback.create(result));
      }
      return result;
    }

    @Override
    public ResultSet executeQuery(final Statement statement, final QueryOption... options) {
      return wrap(
          new CachedResultSetSupplier() {
            @Override
            ResultSet load() {
              return getReadContextDelegate().executeQuery(statement, options);
            }
          });
    }

    @Override
    public AsyncResultSet executeQueryAsync(
        final Statement statement, final QueryOption... options) {
      Options queryOptions = Options.fromQueryOptions(options);
      final int bufferRows =
          queryOptions.hasBufferRows()
              ? queryOptions.bufferRows()
              : AsyncResultSetImpl.DEFAULT_BUFFER_SIZE;
      return new AutoClosingReadContextAsyncResultSetImpl(
          sessionPool.sessionClient.getSpanner().getAsyncExecutorProvider(),
          wrap(
              new CachedResultSetSupplier() {
                @Override
                ResultSet load() {
                  return getReadContextDelegate().executeQuery(statement, options);
                }
              }),
          bufferRows);
    }

    @Override
    public ResultSet analyzeQuery(final Statement statement, final QueryAnalyzeMode queryMode) {
      return wrap(
          new CachedResultSetSupplier() {
            @Override
            ResultSet load() {
              return getReadContextDelegate().analyzeQuery(statement, queryMode);
            }
          });
    }

    @Override
    public void close() {
      synchronized (lock) {
        if (closed && delegateClosed) {
          return;
        }
        closed = true;
        if (asyncOperationsCount.get() == 0) {
          if (readContextDelegate != null) {
            readContextDelegate.close();
          }
          session.close();
          delegateClosed = true;
        }
      }
    }
  }

  private static class AutoClosingReadTransaction
      extends AutoClosingReadContext<ReadOnlyTransaction> implements ReadOnlyTransaction {

    AutoClosingReadTransaction(
        Function<PooledSessionFuture, ReadOnlyTransaction> txnSupplier,
        SessionPool sessionPool,
        PooledSessionFuture session,
        boolean isSingleUse) {
      super(txnSupplier, sessionPool, session, isSingleUse);
    }

    @Override
    public Timestamp getReadTimestamp() {
      return getReadContextDelegate().getReadTimestamp();
    }
  }

  private static class AutoClosingTransactionManager implements TransactionManager {
    private class SessionPoolResultSet extends ForwardingResultSet {
      private SessionPoolResultSet(ResultSet delegate) {
        super(delegate);
      }

      @Override
      public boolean next() {
        try {
          return super.next();
        } catch (SessionNotFoundException e) {
          throw handleSessionNotFound(e);
        }
      }
    }

    /**
     * {@link TransactionContext} that is used in combination with an {@link
     * AutoClosingTransactionManager}. This {@link TransactionContext} handles {@link
     * SessionNotFoundException}s by replacing the underlying session with a fresh one, and then
     * throws an {@link AbortedException} to trigger the retry-loop that has been created by the
     * caller.
     */
    private class SessionPoolTransactionContext implements TransactionContext {
      private final TransactionContext delegate;

      private SessionPoolTransactionContext(TransactionContext delegate) {
        this.delegate = delegate;
      }

      @Override
      public ResultSet read(
          String table, KeySet keys, Iterable<String> columns, ReadOption... options) {
        return new SessionPoolResultSet(delegate.read(table, keys, columns, options));
      }

      @Override
      public AsyncResultSet readAsync(
          String table, KeySet keys, Iterable<String> columns, ReadOption... options) {
        throw SpannerExceptionFactory.newSpannerException(
            ErrorCode.UNIMPLEMENTED, "not yet implemented");
      }

      @Override
      public ResultSet readUsingIndex(
          String table,
          String index,
          KeySet keys,
          Iterable<String> columns,
          ReadOption... options) {
        return new SessionPoolResultSet(
            delegate.readUsingIndex(table, index, keys, columns, options));
      }

      @Override
      public AsyncResultSet readUsingIndexAsync(
          String table,
          String index,
          KeySet keys,
          Iterable<String> columns,
          ReadOption... options) {
        throw SpannerExceptionFactory.newSpannerException(
            ErrorCode.UNIMPLEMENTED, "not yet implemented");
      }

      @Override
      public Struct readRow(String table, Key key, Iterable<String> columns) {
        try {
          return delegate.readRow(table, key, columns);
        } catch (SessionNotFoundException e) {
          throw handleSessionNotFound(e);
        }
      }

      @Override
      public ApiFuture<Struct> readRowAsync(String table, Key key, Iterable<String> columns) {
        SettableApiFuture<Struct> result = SettableApiFuture.create();
        try (AsyncResultSet rs = readAsync(table, KeySet.singleKey(key), columns)) {
          rs.setCallback(MoreExecutors.directExecutor(), ConsumeSingleRowCallback.create(result));
        }
        return result;
      }

      @Override
      public void buffer(Mutation mutation) {
        delegate.buffer(mutation);
      }

      @Override
      public Struct readRowUsingIndex(
          String table, String index, Key key, Iterable<String> columns) {
        try {
          return delegate.readRowUsingIndex(table, index, key, columns);
        } catch (SessionNotFoundException e) {
          throw handleSessionNotFound(e);
        }
      }

      @Override
      public ApiFuture<Struct> readRowUsingIndexAsync(
          String table, String index, Key key, Iterable<String> columns) {
        SettableApiFuture<Struct> result = SettableApiFuture.create();
        try (AsyncResultSet rs =
            readUsingIndexAsync(table, index, KeySet.singleKey(key), columns)) {
          rs.setCallback(MoreExecutors.directExecutor(), ConsumeSingleRowCallback.create(result));
        }
        return result;
      }

      @Override
      public void buffer(Iterable<Mutation> mutations) {
        delegate.buffer(mutations);
      }

      @Override
      public long executeUpdate(Statement statement) {
        try {
          return delegate.executeUpdate(statement);
        } catch (SessionNotFoundException e) {
          throw handleSessionNotFound(e);
        }
      }

      @Override
      public ApiFuture<Long> executeUpdateAsync(Statement statement) {
        try {
          return delegate.executeUpdateAsync(statement);
        } catch (SessionNotFoundException e) {
          throw handleSessionNotFound(e);
        }
      }

      @Override
      public long[] batchUpdate(Iterable<Statement> statements) {
        try {
          return delegate.batchUpdate(statements);
        } catch (SessionNotFoundException e) {
          throw handleSessionNotFound(e);
        }
      }

      @Override
      public ApiFuture<long[]> batchUpdateAsync(Iterable<Statement> statements) {
        try {
          return delegate.batchUpdateAsync(statements);
        } catch (SessionNotFoundException e) {
          throw handleSessionNotFound(e);
        }
      }

      @Override
      public ResultSet executeQuery(Statement statement, QueryOption... options) {
        return new SessionPoolResultSet(delegate.executeQuery(statement, options));
      }

      @Override
      public AsyncResultSet executeQueryAsync(Statement statement, QueryOption... options) {
        try {
          return delegate.executeQueryAsync(statement, options);
        } catch (SessionNotFoundException e) {
          throw handleSessionNotFound(e);
        }
      }

      @Override
      public ResultSet analyzeQuery(Statement statement, QueryAnalyzeMode queryMode) {
        return new SessionPoolResultSet(delegate.analyzeQuery(statement, queryMode));
      }

      @Override
      public void close() {
        delegate.close();
      }
    }

    private TransactionManager delegate;
    private final SessionPool sessionPool;
    private PooledSessionFuture session;
    private boolean closed;
    private boolean restartedAfterSessionNotFound;

    AutoClosingTransactionManager(SessionPool sessionPool, PooledSessionFuture session) {
      this.sessionPool = sessionPool;
      this.session = session;
    }

    @Override
    public TransactionContext begin() {
      this.delegate = session.get().transactionManager();
      while (true) {
        try {
          return internalBegin();
        } catch (SessionNotFoundException e) {
          session = sessionPool.replaceReadWriteSession(e, session);
          delegate = session.get().delegate.transactionManager();
        }
      }
    }

    private TransactionContext internalBegin() {
      TransactionContext res = new SessionPoolTransactionContext(delegate.begin());
      session.get().markUsed();
      return res;
    }

    private SpannerException handleSessionNotFound(SessionNotFoundException notFound) {
      session = sessionPool.replaceReadWriteSession(notFound, session);
      delegate = session.get().delegate.transactionManager();
      restartedAfterSessionNotFound = true;
      return SpannerExceptionFactory.newSpannerException(
          ErrorCode.ABORTED, notFound.getMessage(), notFound);
    }

    @Override
    public void commit() {
      try {
        delegate.commit();
      } catch (SessionNotFoundException e) {
        throw handleSessionNotFound(e);
      } finally {
        if (getState() != TransactionState.ABORTED) {
          close();
        }
      }
    }

    @Override
    public void rollback() {
      try {
        delegate.rollback();
      } finally {
        close();
      }
    }

    @Override
    public TransactionContext resetForRetry() {
      while (true) {
        try {
          if (restartedAfterSessionNotFound) {
            TransactionContext res = new SessionPoolTransactionContext(delegate.begin());
            restartedAfterSessionNotFound = false;
            return res;
          } else {
            return new SessionPoolTransactionContext(delegate.resetForRetry());
          }
        } catch (SessionNotFoundException e) {
          session = sessionPool.replaceReadWriteSession(e, session);
          delegate = session.get().delegate.transactionManager();
          restartedAfterSessionNotFound = true;
        }
      }
    }

    @Override
    public Timestamp getCommitTimestamp() {
      return delegate.getCommitTimestamp();
    }

    @Override
    public void close() {
      if (closed) {
        return;
      }
      closed = true;
      try {
        delegate.close();
      } finally {
        session.close();
      }
    }

    @Override
    public TransactionState getState() {
      if (restartedAfterSessionNotFound) {
        return TransactionState.ABORTED;
      } else {
        return delegate == null ? null : delegate.getState();
      }
    }
  }

  /**
   * {@link TransactionRunner} that automatically handles {@link SessionNotFoundException}s by
   * replacing the underlying read/write session and then restarts the transaction.
   */
  private static final class SessionPoolTransactionRunner implements TransactionRunner {
    private final SessionPool sessionPool;
    private PooledSessionFuture session;
    private TransactionRunner runner;

    private SessionPoolTransactionRunner(SessionPool sessionPool, PooledSessionFuture session) {
      this.sessionPool = sessionPool;
      this.session = session;
    }

    private TransactionRunner getRunner() {
      if (this.runner == null) {
        this.runner = session.get().readWriteTransaction();
      }
      return runner;
    }

    @Override
    @Nullable
    public <T> T run(TransactionCallable<T> callable) {
      try {
        T result;
        while (true) {
          try {
            result = getRunner().run(callable);
            break;
          } catch (SessionNotFoundException e) {
            session = sessionPool.replaceReadWriteSession(e, session);
            runner = session.get().delegate.readWriteTransaction();
          }
        }
        session.get().markUsed();
        return result;
      } catch (SpannerException e) {
        throw session.get().lastException = e;
      } finally {
        session.close();
      }
    }

    @Override
    public Timestamp getCommitTimestamp() {
      return getRunner().getCommitTimestamp();
    }

    @Override
    public TransactionRunner allowNestedTransaction() {
      getRunner().allowNestedTransaction();
      return this;
    }
  }

  private static class SessionPoolAsyncRunner implements AsyncRunner {
    private final SessionPool sessionPool;
    private volatile PooledSessionFuture session;
    private final SettableApiFuture<Timestamp> commitTimestamp = SettableApiFuture.create();

    private SessionPoolAsyncRunner(SessionPool sessionPool, PooledSessionFuture session) {
      this.sessionPool = sessionPool;
      this.session = session;
    }

    @Override
    public <R> ApiFuture<R> runAsync(final AsyncWork<R> work, Executor executor) {
      final SettableApiFuture<R> res = SettableApiFuture.create();
      executor.execute(
          new Runnable() {
            @Override
            public void run() {
              SpannerException se = null;
              R r = null;
              AsyncRunner runner = null;
              while (true) {
                try {
                  runner = session.get().runAsync();
                  r = runner.runAsync(work, MoreExecutors.directExecutor()).get();
                  break;
                } catch (ExecutionException e) {
                  se = SpannerExceptionFactory.newSpannerException(e.getCause());
                } catch (InterruptedException e) {
                  se = SpannerExceptionFactory.propagateInterrupt(e);
                } catch (Throwable t) {
                  se = SpannerExceptionFactory.newSpannerException(t);
                } finally {
                  if (se != null && se instanceof SessionNotFoundException) {
                    session =
                        sessionPool.replaceReadWriteSession((SessionNotFoundException) se, session);
                  } else {
                    break;
                  }
                }
              }
              session.get().markUsed();
              session.close();
              setCommitTimestamp(runner);
              if (se != null) {
                res.setException(se);
              } else {
                res.set(r);
              }
            }
          });
      return res;
    }

    private void setCommitTimestamp(AsyncRunner delegate) {
      try {
        commitTimestamp.set(delegate.getCommitTimestamp().get());
      } catch (Throwable t) {
        commitTimestamp.setException(t);
      }
    }

    @Override
    public ApiFuture<Timestamp> getCommitTimestamp() {
      return commitTimestamp;
    }
  }

  private static class SessionPoolAsyncTransactionManager implements AsyncTransactionManager {
    private final SessionPool sessionPool;
    private volatile PooledSessionFuture session;
    private final SettableApiFuture<Timestamp> commitTimestamp = SettableApiFuture.create();
    private final SettableApiFuture<AsyncTransactionManager> delegate = SettableApiFuture.create();

    private SessionPoolAsyncTransactionManager(
        SessionPool sessionPool, PooledSessionFuture session) {
      this.sessionPool = sessionPool;
      this.session = session;
      this.session.addListener(
          new Runnable() {
            @Override
            public void run() {
              try {
                delegate.set(
                    SessionPoolAsyncTransactionManager.this
                        .session
                        .get()
                        .transactionManagerAsync());
              } catch (Throwable t) {
                delegate.setException(t);
              }
            }
          },
          MoreExecutors.directExecutor());
    }

    @Override
    public ApiFuture<TransactionContext> beginAsync() {
      final SettableApiFuture<TransactionContext> res = SettableApiFuture.create();
      delegate.addListener(
          new Runnable() {
            @Override
            public void run() {
              try {
                res.set(delegate.get().beginAsync().get());
              } catch (Throwable t) {
                res.setException(t);
              }
            }
          },
          MoreExecutors.directExecutor());
      return res;
    }

    @Override
    public ApiFuture<Void> commitAsync() {
      // TODO Auto-generated method stub
      return null;
    }

    @Override
    public ApiFuture<Void> rollbackAsync() {
      // TODO Auto-generated method stub
      return null;
    }

    @Override
    public ApiFuture<TransactionContext> resetForRetryAsync() {
      // TODO Auto-generated method stub
      return null;
    }

    @Override
    public TransactionState getState() {
      // TODO Auto-generated method stub
      return null;
    }

    @Override
    public void close() {
      // TODO Auto-generated method stub

    }

    private void setCommitTimestamp(AsyncTransactionManager delegate) {
      try {
        commitTimestamp.set(delegate.getCommitTimestampAsync().get());
      } catch (Throwable t) {
        commitTimestamp.setException(t);
      }
    }

    @Override
    public ApiFuture<Timestamp> getCommitTimestampAsync() {
      return commitTimestamp;
    }
  }

  // Exception class used just to track the stack trace at the point when a session was handed out
  // from the pool.
  final class LeakedSessionException extends RuntimeException {
    private static final long serialVersionUID = 1451131180314064914L;

    private LeakedSessionException() {
      super("Session was checked out from the pool at " + clock.instant());
    }
  }

  private enum SessionState {
    AVAILABLE,
    BUSY,
    CLOSING,
  }

  /**
   * Forwarding future that will return a {@link PooledSession}. If {@link #inProcessPrepare} has
   * been set to true, the returned session will be prepared with a read/write session using the
   * thread of the caller to {@link #get()}. This ensures that the executor that is responsible for
   * background preparing of read/write transactions is not overwhelmed by requests in case of a
   * large burst of write requests. Instead of filling up the queue of the background executor, the
   * caller threads will be used for the BeginTransaction call.
   */
  private final class ForwardingListenablePooledSessionFuture
      extends SimpleForwardingListenableFuture<SessionPool.PooledSession> {
    private final boolean inProcessPrepare;
    private final Span span;
    private volatile boolean initialized = false;
    private final Object prepareLock = new Object();
    private volatile PooledSession result;
    private volatile SpannerException error;

    private ForwardingListenablePooledSessionFuture(
        ListenableFuture<PooledSession> delegate, boolean inProcessPrepare, Span span) {
      super(delegate);
      this.inProcessPrepare = inProcessPrepare;
      this.span = span;
    }

    @Override
    public PooledSession get() throws InterruptedException, ExecutionException {
      try {
        return initialize(super.get());
      } catch (ExecutionException e) {
        throw SpannerExceptionFactory.newSpannerException(e.getCause());
      } catch (InterruptedException e) {
        throw SpannerExceptionFactory.propagateInterrupt(e);
      }
    }

    @Override
    public PooledSession get(long timeout, TimeUnit unit)
        throws InterruptedException, ExecutionException, TimeoutException {
      try {
        return initialize(super.get(timeout, unit));
      } catch (ExecutionException e) {
        throw SpannerExceptionFactory.newSpannerException(e.getCause());
      } catch (InterruptedException e) {
        throw SpannerExceptionFactory.propagateInterrupt(e);
      } catch (TimeoutException e) {
        throw SpannerExceptionFactory.propagateTimeout(e);
      }
    }

    private PooledSession initialize(PooledSession sess) {
      if (!initialized) {
        synchronized (prepareLock) {
          if (!initialized) {
            try {
              result = prepare(sess);
            } catch (Throwable t) {
              error = SpannerExceptionFactory.newSpannerException(t);
            } finally {
              initialized = true;
            }
          }
        }
      }
      if (error != null) {
        throw error;
      }
      return result;
    }

    private PooledSession prepare(PooledSession sess) {
      if (inProcessPrepare && !sess.delegate.hasReadyTransaction()) {
        while (true) {
          try {
            sess.prepareReadWriteTransaction();
            synchronized (lock) {
              stopAutomaticPrepare = false;
            }
            break;
          } catch (Throwable t) {
            if (isClosed()) {
              span.addAnnotation("Pool has been closed");
              throw new IllegalStateException("Pool has been closed");
            }
            SpannerException e = newSpannerException(t);
            WaiterFuture waiter = new WaiterFuture();
            synchronized (lock) {
              handlePrepareSessionFailure(e, sess, false);
              if (!isSessionNotFound(e)) {
                throw e;
              }
              readWaiters.add(waiter);
            }
            sess = waiter.get();
            if (sess.delegate.hasReadyTransaction()) {
              break;
            }
          }
        }
      }
      return sess;
    }
  }

  private PooledSessionFuture createPooledSessionFuture(
      ListenableFuture<PooledSession> future, Span span) {
    return new PooledSessionFuture(future, span);
  }

  final class PooledSessionFuture extends SimpleForwardingListenableFuture<PooledSession>
      implements Session {
    private volatile LeakedSessionException leakedException;
    private volatile AtomicBoolean inUse = new AtomicBoolean();
    private volatile CountDownLatch initialized = new CountDownLatch(1);
    private final Span span;

    private PooledSessionFuture(ListenableFuture<PooledSession> delegate, Span span) {
      super(delegate);
      this.span = span;
    }

    @VisibleForTesting
    void clearLeakedException() {
      this.leakedException = null;
    }

    private void markCheckedOut() {
      this.leakedException = new LeakedSessionException();
    }

    @Override
    public Timestamp write(Iterable<Mutation> mutations) throws SpannerException {
      try {
        return get().write(mutations);
      } finally {
        close();
      }
    }

    @Override
    public Timestamp writeAtLeastOnce(Iterable<Mutation> mutations) throws SpannerException {
      try {
        return get().writeAtLeastOnce(mutations);
      } finally {
        close();
      }
    }

    @Override
    public ReadContext singleUse() {
      try {
        return new AutoClosingReadContext<>(
            new Function<PooledSessionFuture, ReadContext>() {
              @Override
              public ReadContext apply(PooledSessionFuture session) {
                return session.get().delegate.singleUse();
              }
            },
            SessionPool.this,
            this,
            true);
      } catch (Exception e) {
        close();
        throw e;
      }
    }

    @Override
    public ReadContext singleUse(final TimestampBound bound) {
      try {
        return new AutoClosingReadContext<>(
            new Function<PooledSessionFuture, ReadContext>() {
              @Override
              public ReadContext apply(PooledSessionFuture session) {
                return session.get().delegate.singleUse(bound);
              }
            },
            SessionPool.this,
            this,
            true);
      } catch (Exception e) {
        close();
        throw e;
      }
    }

    @Override
    public ReadOnlyTransaction singleUseReadOnlyTransaction() {
      return internalReadOnlyTransaction(
          new Function<PooledSessionFuture, ReadOnlyTransaction>() {
            @Override
            public ReadOnlyTransaction apply(PooledSessionFuture session) {
              return session.get().delegate.singleUseReadOnlyTransaction();
            }
          },
          true);
    }

    @Override
    public ReadOnlyTransaction singleUseReadOnlyTransaction(final TimestampBound bound) {
      return internalReadOnlyTransaction(
          new Function<PooledSessionFuture, ReadOnlyTransaction>() {
            @Override
            public ReadOnlyTransaction apply(PooledSessionFuture session) {
              return session.get().delegate.singleUseReadOnlyTransaction(bound);
            }
          },
          true);
    }

    @Override
    public ReadOnlyTransaction readOnlyTransaction() {
      return internalReadOnlyTransaction(
          new Function<PooledSessionFuture, ReadOnlyTransaction>() {
            @Override
            public ReadOnlyTransaction apply(PooledSessionFuture session) {
              return session.get().delegate.readOnlyTransaction();
            }
          },
          false);
    }

    @Override
    public ReadOnlyTransaction readOnlyTransaction(final TimestampBound bound) {
      return internalReadOnlyTransaction(
          new Function<PooledSessionFuture, ReadOnlyTransaction>() {
            @Override
            public ReadOnlyTransaction apply(PooledSessionFuture session) {
              return session.get().delegate.readOnlyTransaction(bound);
            }
          },
          false);
    }

    private ReadOnlyTransaction internalReadOnlyTransaction(
        Function<PooledSessionFuture, ReadOnlyTransaction> transactionSupplier,
        boolean isSingleUse) {
      try {
        return new AutoClosingReadTransaction(
            transactionSupplier, SessionPool.this, this, isSingleUse);
      } catch (Exception e) {
        close();
        throw e;
      }
    }

    @Override
    public TransactionRunner readWriteTransaction() {
      return new SessionPoolTransactionRunner(SessionPool.this, this);
    }

    @Override
    public TransactionManager transactionManager() {
      return new AutoClosingTransactionManager(SessionPool.this, this);
    }

    @Override
    public AsyncRunner runAsync() {
      return new SessionPoolAsyncRunner(SessionPool.this, this);
    }

    @Override
    public AsyncTransactionManager transactionManagerAsync() {
      return new SessionPoolAsyncTransactionManager(SessionPool.this, this);
    }

    @Override
    public long executePartitionedUpdate(Statement stmt) {
      try {
        return get().executePartitionedUpdate(stmt);
      } finally {
        close();
      }
    }

    @Override
    public String getName() {
      return get().getName();
    }

    @Override
    public void prepareReadWriteTransaction() {
      get().prepareReadWriteTransaction();
    }

    @Override
    public void close() {
      synchronized (lock) {
        leakedException = null;
        checkedOutSessions.remove(this);
      }
      get().close();
    }

    @Override
    public ApiFuture<Empty> asyncClose() {
      synchronized (lock) {
        leakedException = null;
        checkedOutSessions.remove(this);
      }
      return get().asyncClose();
    }

    @Override
    public PooledSession get() {
      if (inUse.compareAndSet(false, true)) {
        PooledSession res = null;
        try {
          res = super.get();
        } catch (Throwable e) {
          // ignore the exception as it will be handled by the call to super.get() below.
        }
        if (res != null) {
          synchronized (lock) {
            res.markBusy(span);
            span.addAnnotation(sessionAnnotation(res));
            incrementNumSessionsInUse();
            checkedOutSessions.add(this);
          }
        }
        initialized.countDown();
      }
      try {
        initialized.await();
        return super.get();
      } catch (ExecutionException e) {
        throw SpannerExceptionFactory.newSpannerException(e.getCause());
      } catch (InterruptedException e) {
        throw SpannerExceptionFactory.propagateInterrupt(e);
      }
    }
  }

  final class PooledSession implements Session {
    @VisibleForTesting SessionImpl delegate;
    private volatile Instant lastUseTime;
    private volatile SpannerException lastException;
    private volatile boolean allowReplacing = true;

    @GuardedBy("lock")
    private SessionState state;

    private PooledSession(SessionImpl delegate) {
      this.delegate = delegate;
      this.state = SessionState.AVAILABLE;
      this.lastUseTime = clock.instant();
    }

    @Override
    public String toString() {
      return getName();
    }

    @VisibleForTesting
    void setAllowReplacing(boolean allowReplacing) {
      this.allowReplacing = allowReplacing;
    }

    @Override
    public Timestamp write(Iterable<Mutation> mutations) throws SpannerException {
      try {
        markUsed();
        return delegate.write(mutations);
      } catch (SpannerException e) {
        throw lastException = e;
      }
    }

    @Override
    public Timestamp writeAtLeastOnce(Iterable<Mutation> mutations) throws SpannerException {
      try {
        markUsed();
        return delegate.writeAtLeastOnce(mutations);
      } catch (SpannerException e) {
        throw lastException = e;
      }
    }

    @Override
    public long executePartitionedUpdate(Statement stmt) throws SpannerException {
      try {
        markUsed();
        return delegate.executePartitionedUpdate(stmt);
      } catch (SpannerException e) {
        throw lastException = e;
      }
    }

    @Override
    public ReadContext singleUse() {
      return delegate.singleUse();
    }

    @Override
    public ReadContext singleUse(TimestampBound bound) {
      return delegate.singleUse(bound);
    }

    @Override
    public ReadOnlyTransaction singleUseReadOnlyTransaction() {
      return delegate.singleUseReadOnlyTransaction();
    }

    @Override
    public ReadOnlyTransaction singleUseReadOnlyTransaction(TimestampBound bound) {
      return delegate.singleUseReadOnlyTransaction(bound);
    }

    @Override
    public ReadOnlyTransaction readOnlyTransaction() {
      return delegate.readOnlyTransaction();
    }

    @Override
    public ReadOnlyTransaction readOnlyTransaction(TimestampBound bound) {
      return delegate.readOnlyTransaction(bound);
    }

    @Override
    public TransactionRunner readWriteTransaction() {
      return delegate.readWriteTransaction();
    }

    @Override
    public AsyncRunner runAsync() {
      return delegate.runAsync();
    }

    @Override
    public AsyncTransactionManager transactionManagerAsync() {
      return delegate.transactionManagerAsync();
    }

    @Override
    public ApiFuture<Empty> asyncClose() {
      close();
      return ApiFutures.immediateFuture(Empty.getDefaultInstance());
    }

    @Override
    public void close() {
      synchronized (lock) {
        numSessionsInUse--;
        numSessionsReleased++;
      }
      if (lastException != null && isSessionNotFound(lastException)) {
        invalidateSession(this);
      } else {
        if (lastException != null && isDatabaseOrInstanceNotFound(lastException)) {
          // Mark this session pool as no longer valid and then release the session into the pool as
          // there is nothing we can do with it anyways.
          synchronized (lock) {
            SessionPool.this.resourceNotFoundException =
                MoreObjects.firstNonNull(
                    SessionPool.this.resourceNotFoundException,
                    (ResourceNotFoundException) lastException);
          }
        }
        lastException = null;
        if (state != SessionState.CLOSING) {
          state = SessionState.AVAILABLE;
        }
        releaseSession(this, Position.FIRST);
      }
    }

    @Override
    public String getName() {
      return delegate.getName();
    }

    @Override
    public void prepareReadWriteTransaction() {
      markUsed();
      delegate.prepareReadWriteTransaction();
    }

    private void keepAlive() {
      markUsed();
      try (ResultSet resultSet =
          delegate
              .singleUse(TimestampBound.ofMaxStaleness(60, TimeUnit.SECONDS))
              .executeQuery(Statement.newBuilder("SELECT 1").build())) {
        resultSet.next();
      }
    }

    private void markBusy(Span span) {
      this.delegate.setCurrentSpan(span);
      this.state = SessionState.BUSY;
    }

    private void markClosing() {
      this.state = SessionState.CLOSING;
    }

    void markUsed() {
      lastUseTime = clock.instant();
    }

    @Override
    public TransactionManager transactionManager() {
      return delegate.transactionManager();
    }
  }

  private final class WaiterFuture extends ForwardingListenableFuture<PooledSession> {
    private static final long MAX_SESSION_WAIT_TIMEOUT = 240_000L;
    private final SettableFuture<PooledSession> waiter = SettableFuture.create();

    @Override
    protected ListenableFuture<? extends PooledSession> delegate() {
      return waiter;
    }

    private void put(PooledSession session) {
      waiter.set(session);
    }

    private void put(SpannerException e) {
      waiter.setException(e);
    }

    @Override
    public PooledSession get() {
      long currentTimeout = options.getInitialWaitForSessionTimeoutMillis();
      while (true) {
        Span span = tracer.spanBuilder(WAIT_FOR_SESSION).startSpan();
        try (Scope waitScope = tracer.withSpan(span)) {
          PooledSession s = pollUninterruptiblyWithTimeout(currentTimeout);
          if (s == null) {
            // Set the status to DEADLINE_EXCEEDED and retry.
            numWaiterTimeouts.incrementAndGet();
            tracer.getCurrentSpan().setStatus(Status.DEADLINE_EXCEEDED);
            currentTimeout = Math.min(currentTimeout * 2, MAX_SESSION_WAIT_TIMEOUT);
          } else {
            return s;
          }
        } catch (Exception e) {
          TraceUtil.setWithFailure(span, e);
          throw e;
        } finally {
          span.end(TraceUtil.END_SPAN_OPTIONS);
        }
      }
    }

    private PooledSession pollUninterruptiblyWithTimeout(long timeoutMillis) {
      boolean interrupted = false;
      try {
        while (true) {
          try {
            return waiter.get(timeoutMillis, TimeUnit.MILLISECONDS);
          } catch (InterruptedException e) {
            interrupted = true;
          } catch (TimeoutException e) {
            return null;
          } catch (ExecutionException e) {
            throw SpannerExceptionFactory.newSpannerException(e.getCause());
          }
        }
      } finally {
        if (interrupted) {
          Thread.currentThread().interrupt();
        }
      }
    }
  }

  /**
   * Background task to maintain the pool. Tasks:
   *
   * <ul>
   *   <li>Removes idle sessions from the pool. Sessions that go above MinSessions that have not
   *       been used for the last 55 minutes will be removed from the pool. These will automatically
   *       be garbage collected by the backend.
   *   <li>Keeps alive sessions that have not been used for a user configured time in order to keep
   *       MinSessions sessions alive in the pool at any time. The keep-alive traffic is smeared out
   *       over a window of 10 minutes to avoid bursty traffic.
   * </ul>
   */
  final class PoolMaintainer {
    // Length of the window in millis over which we keep track of maximum number of concurrent
    // sessions in use.
    private final Duration windowLength = Duration.ofMillis(TimeUnit.MINUTES.toMillis(10));
    // Frequency of the timer loop.
    @VisibleForTesting final long loopFrequency = options.getLoopFrequency();
    // Number of loop iterations in which we need to to close all the sessions waiting for closure.
    @VisibleForTesting final long numClosureCycles = windowLength.toMillis() / loopFrequency;
    private final Duration keepAliveMilis =
        Duration.ofMillis(TimeUnit.MINUTES.toMillis(options.getKeepAliveIntervalMinutes()));
    // Number of loop iterations in which we need to keep alive all the sessions
    @VisibleForTesting final long numKeepAliveCycles = keepAliveMilis.toMillis() / loopFrequency;

    Instant lastResetTime = Instant.ofEpochMilli(0);
    int numSessionsToClose = 0;
    int sessionsToClosePerLoop = 0;

    @GuardedBy("lock")
    ScheduledFuture<?> scheduledFuture;

    @GuardedBy("lock")
    boolean running;

    void init() {
      // Scheduled pool maintenance worker.
      synchronized (lock) {
        scheduledFuture =
            executor.scheduleAtFixedRate(
                new Runnable() {
                  @Override
                  public void run() {
                    maintainPool();
                  }
                },
                loopFrequency,
                loopFrequency,
                TimeUnit.MILLISECONDS);
      }
    }

    void close() {
      synchronized (lock) {
        scheduledFuture.cancel(false);
        if (!running) {
          decrementPendingClosures(1);
        }
      }
    }

    // Does various pool maintenance activities.
    void maintainPool() {
      synchronized (lock) {
        if (isClosed()) {
          return;
        }
        running = true;
      }
      Instant currTime = clock.instant();
      removeIdleSessions(currTime);
      // Now go over all the remaining sessions and see if they need to be kept alive explicitly.
      keepAliveSessions(currTime);
      replenishPool();
      synchronized (lock) {
        running = false;
        if (isClosed()) {
          decrementPendingClosures(1);
        }
      }
    }

    private void removeIdleSessions(Instant currTime) {
      synchronized (lock) {
        // Determine the minimum last use time for a session to be deemed to still be alive. Remove
        // all sessions that have a lastUseTime before that time, unless it would cause us to go
        // below MinSessions. Prefer to remove read sessions above write-prepared sessions.
        Instant minLastUseTime = currTime.minus(options.getRemoveInactiveSessionAfter());
        for (Iterator<PooledSession> iterator :
            Arrays.asList(
                readSessions.descendingIterator(), writePreparedSessions.descendingIterator())) {
          while (iterator.hasNext()) {
            PooledSession session = iterator.next();
            if (session.lastUseTime.isBefore(minLastUseTime)) {
              if (session.state != SessionState.CLOSING) {
                removeFromPool(session);
                iterator.remove();
              }
            }
          }
        }
      }
    }

    private void keepAliveSessions(Instant currTime) {
      long numSessionsToKeepAlive = 0;
      synchronized (lock) {
        if (numSessionsInUse >= (options.getMinSessions() + options.getMaxIdleSessions())) {
          // At least MinSessions are in use, so we don't have to ping any sessions.
          return;
        }
        // In each cycle only keep alive a subset of sessions to prevent burst of traffic.
        numSessionsToKeepAlive =
            (long)
                Math.ceil(
                    (double)
                            ((options.getMinSessions() + options.getMaxIdleSessions())
                                - numSessionsInUse)
                        / numKeepAliveCycles);
      }
      // Now go over all the remaining sessions and see if they need to be kept alive explicitly.
      Instant keepAliveThreshold = currTime.minus(keepAliveMilis);

      // Keep chugging till there is no session that needs to be kept alive.
      while (numSessionsToKeepAlive > 0) {
        PooledSession sessionToKeepAlive = null;
        synchronized (lock) {
          sessionToKeepAlive = findSessionToKeepAlive(readSessions, keepAliveThreshold, 0);
          if (sessionToKeepAlive == null) {
            sessionToKeepAlive =
                findSessionToKeepAlive(
                    writePreparedSessions, keepAliveThreshold, readSessions.size());
          }
        }
        if (sessionToKeepAlive == null) {
          break;
        }
        try {
          logger.log(Level.FINE, "Keeping alive session " + sessionToKeepAlive.getName());
          numSessionsToKeepAlive--;
          sessionToKeepAlive.keepAlive();
          releaseSession(sessionToKeepAlive, Position.FIRST);
        } catch (SpannerException e) {
          handleException(e, sessionToKeepAlive);
        }
      }
    }

    private void replenishPool() {
      synchronized (lock) {
        // If we have gone below min pool size, create that many sessions.
        int sessionCount = options.getMinSessions() - (totalSessions() + numSessionsBeingCreated);
        if (sessionCount > 0) {
          createSessions(getAllowedCreateSessions(sessionCount), false);
        }
      }
    }
  }

  private static enum Position {
    FIRST,
    RANDOM;
  }

  private final SessionPoolOptions options;
  private final SessionClient sessionClient;
  private final ScheduledExecutorService executor;
  private final ExecutorFactory<ScheduledExecutorService> executorFactory;
  private final ScheduledExecutorService prepareExecutor;

  private final int prepareThreadPoolSize;
  final PoolMaintainer poolMaintainer;
  private final Clock clock;
  private final Object lock = new Object();
  private final Random random = new Random();

  @GuardedBy("lock")
  private int pendingClosure;

  @GuardedBy("lock")
  private SettableFuture<Void> closureFuture;

  @GuardedBy("lock")
  private ClosedException closedException;

  @GuardedBy("lock")
  private ResourceNotFoundException resourceNotFoundException;

  @GuardedBy("lock")
  private boolean stopAutomaticPrepare;

  @GuardedBy("lock")
  private final LinkedList<PooledSession> readSessions = new LinkedList<>();

  @GuardedBy("lock")
  private final LinkedList<PooledSession> writePreparedSessions = new LinkedList<>();

  @GuardedBy("lock")
  private final Queue<WaiterFuture> readWaiters = new LinkedList<>();

  @GuardedBy("lock")
  private final Queue<WaiterFuture> readWriteWaiters = new LinkedList<>();

  @GuardedBy("lock")
  private int numSessionsBeingPrepared = 0;

  @GuardedBy("lock")
  private int numSessionsBeingCreated = 0;

  @GuardedBy("lock")
  private int numSessionsInUse = 0;

  @GuardedBy("lock")
  private int maxSessionsInUse = 0;

  @GuardedBy("lock")
  private long numSessionsAcquired = 0;

  @GuardedBy("lock")
  private long numSessionsReleased = 0;

  @GuardedBy("lock")
  private long numSessionsInProcessPrepared = 0;

  @GuardedBy("lock")
  private long numSessionsAsyncPrepared = 0;

  @GuardedBy("lock")
  private long numIdleSessionsRemoved = 0;

  private AtomicLong numWaiterTimeouts = new AtomicLong();

  @GuardedBy("lock")
  private final Set<PooledSession> allSessions = new HashSet<>();

  @GuardedBy("lock")
  private final Set<PooledSessionFuture> checkedOutSessions = new HashSet<>();

  private final SessionConsumer sessionConsumer = new SessionConsumerImpl();

  @VisibleForTesting Function<PooledSession, Void> idleSessionRemovedListener;

  /**
   * Create a session pool with the given options and for the given database. It will also start
   * eagerly creating sessions if {@link SessionPoolOptions#getMinSessions()} is greater than 0.
   * Return pool is immediately ready for use, though getting a session might block for sessions to
   * be created.
   */
  static SessionPool createPool(
      SpannerOptions spannerOptions, SessionClient sessionClient, List<LabelValue> labelValues) {
    return createPool(
        spannerOptions.getSessionPoolOptions(),
        ((GrpcTransportOptions) spannerOptions.getTransportOptions()).getExecutorFactory(),
        sessionClient,
        new Clock(),
        Metrics.getMetricRegistry(),
        labelValues);
  }

  static SessionPool createPool(
      SessionPoolOptions poolOptions,
      ExecutorFactory<ScheduledExecutorService> executorFactory,
      SessionClient sessionClient) {
    return createPool(poolOptions, executorFactory, sessionClient, new Clock());
  }

  static SessionPool createPool(
      SessionPoolOptions poolOptions,
      ExecutorFactory<ScheduledExecutorService> executorFactory,
      SessionClient sessionClient,
      Clock clock) {
    return createPool(
        poolOptions,
        executorFactory,
        sessionClient,
        clock,
        Metrics.getMetricRegistry(),
        SPANNER_DEFAULT_LABEL_VALUES);
  }

  static SessionPool createPool(
      SessionPoolOptions poolOptions,
      ExecutorFactory<ScheduledExecutorService> executorFactory,
      SessionClient sessionClient,
      Clock clock,
      MetricRegistry metricRegistry,
      List<LabelValue> labelValues) {
    SessionPool pool =
        new SessionPool(
            poolOptions,
            executorFactory,
            executorFactory.get(),
            sessionClient,
            clock,
            metricRegistry,
            labelValues);
    pool.initPool();
    return pool;
  }

  private SessionPool(
      SessionPoolOptions options,
      ExecutorFactory<ScheduledExecutorService> executorFactory,
      ScheduledExecutorService executor,
      SessionClient sessionClient,
      Clock clock,
      MetricRegistry metricRegistry,
      List<LabelValue> labelValues) {
    this.options = options;
    this.executorFactory = executorFactory;
    this.executor = executor;
    if (executor instanceof ThreadPoolExecutor) {
      prepareThreadPoolSize = Math.max(((ThreadPoolExecutor) executor).getCorePoolSize(), 1);
    } else {
      prepareThreadPoolSize = 8;
    }
    this.prepareExecutor =
        Executors.newScheduledThreadPool(
            prepareThreadPoolSize,
            new ThreadFactoryBuilder()
                .setDaemon(true)
                .setNameFormat("session-pool-prepare-%d")
                .build());
    this.sessionClient = sessionClient;
    this.clock = clock;
    this.poolMaintainer = new PoolMaintainer();
    this.initMetricsCollection(metricRegistry, labelValues);
  }

  @VisibleForTesting
  int getNumberOfSessionsInUse() {
    synchronized (lock) {
      return numSessionsInUse;
    }
  }

  long getNumberOfSessionsInProcessPrepared() {
    synchronized (lock) {
      return numSessionsInProcessPrepared;
    }
  }

  @VisibleForTesting
  long getNumberOfSessionsAsyncPrepared() {
    synchronized (lock) {
      return numSessionsAsyncPrepared;
    }
  }

  void removeFromPool(PooledSession session) {
    synchronized (lock) {
      if (isClosed()) {
        decrementPendingClosures(1);
        return;
      }
      session.markClosing();
      allSessions.remove(session);
      numIdleSessionsRemoved++;
    }
    if (idleSessionRemovedListener != null) {
      idleSessionRemovedListener.apply(session);
    }
  }

  long numIdleSessionsRemoved() {
    synchronized (lock) {
      return numIdleSessionsRemoved;
    }
  }

  @VisibleForTesting
  int getNumberOfAvailableWritePreparedSessions() {
    synchronized (lock) {
      return writePreparedSessions.size();
    }
  }

  @VisibleForTesting
  int getNumberOfSessionsInPool() {
    synchronized (lock) {
      return readSessions.size() + writePreparedSessions.size() + numSessionsBeingPrepared;
    }
  }

  @VisibleForTesting
  int getNumberOfSessionsBeingCreated() {
    synchronized (lock) {
      return numSessionsBeingCreated;
    }
  }

  @VisibleForTesting
  int getNumberOfSessionsBeingPrepared() {
    synchronized (lock) {
      return numSessionsBeingPrepared;
    }
  }

  @VisibleForTesting
  long getNumWaiterTimeouts() {
    return numWaiterTimeouts.get();
  }

  private void initPool() {
    synchronized (lock) {
      poolMaintainer.init();
      if (options.getMinSessions() > 0) {
        createSessions(options.getMinSessions(), true);
      }
    }
  }

  private boolean isClosed() {
    synchronized (lock) {
      return closureFuture != null;
    }
  }

  private void handleException(SpannerException e, PooledSession session) {
    if (isSessionNotFound(e)) {
      invalidateSession(session);
    } else {
      releaseSession(session, Position.FIRST);
    }
  }

  private boolean isSessionNotFound(SpannerException e) {
    return e.getErrorCode() == ErrorCode.NOT_FOUND && e.getMessage().contains("Session not found");
  }

  private boolean isDatabaseOrInstanceNotFound(SpannerException e) {
    return e instanceof DatabaseNotFoundException || e instanceof InstanceNotFoundException;
  }

  private boolean shouldStopPrepareSessions(SpannerException e) {
    return isDatabaseOrInstanceNotFound(e)
        || SHOULD_STOP_PREPARE_SESSIONS_ERROR_CODES.contains(e.getErrorCode());
  }

  private void invalidateSession(PooledSession session) {
    synchronized (lock) {
      if (isClosed()) {
        decrementPendingClosures(1);
        return;
      }
      allSessions.remove(session);
      // replenish the pool.
      createSessions(getAllowedCreateSessions(1), false);
    }
  }

  private PooledSession findSessionToKeepAlive(
      Queue<PooledSession> queue, Instant keepAliveThreshold, int numAlreadyChecked) {
    int numChecked = 0;
    Iterator<PooledSession> iterator = queue.iterator();
    while (iterator.hasNext()
        && (numChecked + numAlreadyChecked)
            < (options.getMinSessions() + options.getMaxIdleSessions() - numSessionsInUse)) {
      PooledSession session = iterator.next();
      if (session.lastUseTime.isBefore(keepAliveThreshold)) {
        iterator.remove();
        return session;
      }
      numChecked++;
    }
    return null;
  }

  /** @return true if this {@link SessionPool} is still valid. */
  boolean isValid() {
    synchronized (lock) {
      return closureFuture == null && resourceNotFoundException == null;
    }
  }

  /**
   * Returns a session to be used for read requests to spanner. It will block if a session is not
   * currently available. In case the pool is exhausted and {@link
   * SessionPoolOptions#isFailIfPoolExhausted()} has been set, it will throw an exception. Returned
   * session must be closed by calling {@link Session#close()}.
   *
   * <p>Implementation strategy:
   *
   * <ol>
   *   <li>If a read session is available, return that.
   *   <li>Otherwise if a writePreparedSession is available, return that.
   *   <li>Otherwise if a session can be created, fire a creation request.
   *   <li>Wait for a session to become available. Note that this can be unblocked either by a
   *       session being returned to the pool or a new session being created.
   * </ol>
   */
  PooledSessionFuture getReadSession() throws SpannerException {
    Span span = Tracing.getTracer().getCurrentSpan();
    span.addAnnotation("Acquiring session");
    WaiterFuture waiter = null;
    PooledSession sess = null;
    synchronized (lock) {
      if (closureFuture != null) {
        span.addAnnotation("Pool has been closed");
        throw new IllegalStateException("Pool has been closed", closedException);
      }
      if (resourceNotFoundException != null) {
        span.addAnnotation("Database has been deleted");
        throw SpannerExceptionFactory.newSpannerException(
            ErrorCode.NOT_FOUND,
            String.format(
                "The session pool has been invalidated because a previous RPC returned 'Database not found': %s",
                resourceNotFoundException.getMessage()),
            resourceNotFoundException);
      }
      sess = readSessions.poll();
      if (sess == null) {
        sess = writePreparedSessions.poll();
        if (sess == null) {
          span.addAnnotation("No session available");
          maybeCreateSession();
          waiter = new WaiterFuture();
          readWaiters.add(waiter);
        } else {
          span.addAnnotation("Acquired read write session");
        }
      } else {
        span.addAnnotation("Acquired read only session");
      }
      return checkoutSession(span, sess, waiter, false, false);
    }
  }

  /**
   * Returns a session which has been prepared for writes by invoking BeginTransaction rpc. It will
   * block if such a session is not currently available.In case the pool is exhausted and {@link
   * SessionPoolOptions#isFailIfPoolExhausted()} has been set, it will throw an exception. Returned
   * session must closed by invoking {@link Session#close()}.
   *
   * <p>Implementation strategy:
   *
   * <ol>
   *   <li>If a writePreparedSession is available, return that.
   *   <li>Otherwise if we have an extra session being prepared for write, wait for that.
   *   <li>Otherwise, if there is a read session available, start preparing that for write and wait.
   *   <li>Otherwise start creating a new session and wait.
   *   <li>Wait for write prepared session to become available. This can be unblocked either by the
   *       session create/prepare request we fired in above request or by a session being released
   *       to the pool which is then write prepared.
   * </ol>
   */
  PooledSessionFuture getReadWriteSession() {
    Span span = Tracing.getTracer().getCurrentSpan();
    span.addAnnotation("Acquiring read write session");
    PooledSession sess = null;
<<<<<<< HEAD
    WaiterFuture waiter = null;
    boolean inProcessPrepare = stopAutomaticPrepare;
    synchronized (lock) {
      if (closureFuture != null) {
        span.addAnnotation("Pool has been closed");
        throw new IllegalStateException("Pool has been closed");
      }
      if (resourceNotFoundException != null) {
        span.addAnnotation("Database has been deleted");
        throw SpannerExceptionFactory.newSpannerException(
            ErrorCode.NOT_FOUND,
            String.format(
                "The session pool has been invalidated because a previous RPC returned 'Database not found': %s",
                resourceNotFoundException.getMessage()),
            resourceNotFoundException);
      }
      sess = writePreparedSessions.poll();
      if (sess == null) {
        if (!inProcessPrepare && numSessionsBeingPrepared <= prepareThreadPoolSize) {
          if (numSessionsBeingPrepared <= readWriteWaiters.size()) {
=======
    // Loop to retry SessionNotFoundExceptions that might occur during in-process prepare of a
    // session.
    while (true) {
      Waiter waiter = null;
      boolean inProcessPrepare = stopAutomaticPrepare;
      synchronized (lock) {
        if (closureFuture != null) {
          span.addAnnotation("Pool has been closed");
          throw new IllegalStateException("Pool has been closed", closedException);
        }
        if (resourceNotFoundException != null) {
          span.addAnnotation("Database has been deleted");
          throw SpannerExceptionFactory.newSpannerException(
              ErrorCode.NOT_FOUND,
              String.format(
                  "The session pool has been invalidated because a previous RPC returned 'Database not found': %s",
                  resourceNotFoundException.getMessage()),
              resourceNotFoundException);
        }
        sess = writePreparedSessions.poll();
        if (sess == null) {
          if (!inProcessPrepare && numSessionsBeingPrepared <= prepareThreadPoolSize) {
            if (numSessionsBeingPrepared <= readWriteWaiters.size()) {
              PooledSession readSession = readSessions.poll();
              if (readSession != null) {
                span.addAnnotation(
                    "Acquired read only session. Preparing for read write transaction");
                prepareSession(readSession);
              } else {
                span.addAnnotation("No session available");
                maybeCreateSession();
              }
            }
          } else {
            inProcessPrepare = true;
            numSessionsInProcessPrepared++;
>>>>>>> e256d22f
            PooledSession readSession = readSessions.poll();
            if (readSession != null) {
              span.addAnnotation(
                  "Acquired read only session. Preparing for read write transaction");
              prepareSession(readSession);
            } else {
              span.addAnnotation("No session available");
              maybeCreateSession();
            }
          }
        } else {
          inProcessPrepare = true;
          numSessionsInProcessPrepared++;
          PooledSession readSession = readSessions.poll();
          if (readSession != null) {
            // Create a read/write transaction in-process if there is already a queue for prepared
            // sessions. This is more efficient than doing it asynchronously, as it scales with
            // the number of user threads. The thread pool for asynchronously preparing sessions
            // is fixed.
            span.addAnnotation(
                "Acquired read only session. Preparing in-process for read write transaction");
            sess = readSession;
          } else {
            span.addAnnotation("No session available");
            maybeCreateSession();
          }
        }
        if (sess == null) {
          waiter = new WaiterFuture();
          if (inProcessPrepare) {
            // inProcessPrepare=true means that we have already determined that the queue for
            // preparing read/write sessions is larger than the number of threads in the prepare
            // thread pool, and that it's more efficient to do the prepare in-process. We will
            // therefore create a waiter for a read-only session, even though a read/write session
            // has been requested.
            readWaiters.add(waiter);
          } else {
            readWriteWaiters.add(waiter);
          }
        }
      } else {
        span.addAnnotation("Acquired read write session");
      }
      return checkoutSession(span, sess, waiter, true, inProcessPrepare);
    }
  }

  private PooledSessionFuture checkoutSession(
      final Span span,
      final PooledSession readySession,
      WaiterFuture waiter,
      boolean write,
      final boolean inProcessPrepare) {
    ListenableFuture<PooledSession> sessionFuture;
    if (waiter != null) {
      logger.log(
          Level.FINE,
          "No session available in the pool. Blocking for one to become available/created");
      span.addAnnotation(
          String.format(
              "Waiting for %s session to be available", write ? "read write" : "read only"));
      sessionFuture = waiter;
    } else {
      SettableFuture<PooledSession> fut = SettableFuture.create();
      fut.set(readySession);
      sessionFuture = fut;
    }
    ForwardingListenablePooledSessionFuture forwardingFuture =
        new ForwardingListenablePooledSessionFuture(sessionFuture, inProcessPrepare, span);
    PooledSessionFuture res = createPooledSessionFuture(forwardingFuture, span);
    res.markCheckedOut();
    return res;
  }

  PooledSessionFuture replaceReadSession(SessionNotFoundException e, PooledSessionFuture session) {
    return replaceSession(e, session, false);
  }

  PooledSessionFuture replaceReadWriteSession(
      SessionNotFoundException e, PooledSessionFuture session) {
    return replaceSession(e, session, true);
  }

  private PooledSessionFuture replaceSession(
      SessionNotFoundException e, PooledSessionFuture session, boolean write) {
    if (!options.isFailIfSessionNotFound() && session.get().allowReplacing) {
      synchronized (lock) {
        numSessionsInUse--;
        numSessionsReleased++;
        checkedOutSessions.remove(session);
      }
      session.leakedException = null;
      invalidateSession(session.get());
      return write ? getReadWriteSession() : getReadSession();
    } else {
      throw e;
    }
  }

  private Annotation sessionAnnotation(Session session) {
    AttributeValue sessionId = AttributeValue.stringAttributeValue(session.getName());
    return Annotation.fromDescriptionAndAttributes(
        "Using Session", ImmutableMap.of("sessionId", sessionId));
  }

  private void incrementNumSessionsInUse() {
    synchronized (lock) {
      if (maxSessionsInUse < ++numSessionsInUse) {
        maxSessionsInUse = numSessionsInUse;
      }
      numSessionsAcquired++;
    }
  }

  private void maybeCreateSession() {
    Span span = Tracing.getTracer().getCurrentSpan();
    synchronized (lock) {
      if (numWaiters() >= numSessionsBeingCreated) {
        if (canCreateSession()) {
          span.addAnnotation("Creating sessions");
          createSessions(getAllowedCreateSessions(options.getIncStep()), false);
        } else if (options.isFailIfPoolExhausted()) {
          span.addAnnotation("Pool exhausted. Failing");
          // throw specific exception
          throw newSpannerException(
              ErrorCode.RESOURCE_EXHAUSTED,
              "No session available in the pool. Maximum number of sessions in the pool can be"
                  + " overridden by invoking SessionPoolOptions#Builder#setMaxSessions. Client can be made to block"
                  + " rather than fail by setting SessionPoolOptions#Builder#setBlockIfPoolExhausted.");
        }
      }
    }
  }
  /**
   * Releases a session back to the pool. This might cause one of the waiters to be unblocked.
   *
   * <p>Implementation note:
   *
   * <ol>
   *   <li>If there are no pending waiters, either add to the read sessions queue or start preparing
   *       for write depending on what fraction of sessions are already prepared for writes.
   *   <li>Otherwise either unblock a waiting reader or start preparing for a write. Exact strategy
   *       on which option we chose, in case there are both waiting readers and writers, is
   *       implemented in {@link #shouldUnblockReader}
   * </ol>
   */
  private void releaseSession(PooledSession session, Position position) {
    Preconditions.checkNotNull(session);
    synchronized (lock) {
      if (closureFuture != null) {
        return;
      }
      if (readWaiters.size() == 0 && numSessionsBeingPrepared >= readWriteWaiters.size()) {
        // No pending waiters
        if (shouldPrepareSession()) {
          prepareSession(session);
        } else {
          switch (position) {
            case RANDOM:
              if (!readSessions.isEmpty()) {
                int pos = random.nextInt(readSessions.size() + 1);
                readSessions.add(pos, session);
                break;
              }
              // fallthrough
            case FIRST:
            default:
              readSessions.addFirst(session);
          }
        }
      } else if (shouldUnblockReader()) {
        readWaiters.poll().put(session);
      } else {
        prepareSession(session);
      }
    }
  }

  private void handleCreateSessionsFailure(SpannerException e, int count) {
    synchronized (lock) {
      for (int i = 0; i < count; i++) {
        if (readWaiters.size() > 0) {
          readWaiters.poll().put(e);
        } else if (readWriteWaiters.size() > 0) {
          readWriteWaiters.poll().put(e);
        } else {
          break;
        }
      }
      if (isDatabaseOrInstanceNotFound(e)) {
<<<<<<< HEAD
        this.resourceNotFoundException =
            MoreObjects.firstNonNull(
                this.resourceNotFoundException,
                isDatabaseOrInstanceNotFound(e) ? (ResourceNotFoundException) e : null);
=======
        setResourceNotFoundException((ResourceNotFoundException) e);
>>>>>>> e256d22f
      }
    }
  }

  private void handlePrepareSessionFailure(
      SpannerException e, PooledSession session, boolean informFirstWaiter) {
    synchronized (lock) {
      if (isSessionNotFound(e)) {
        invalidateSession(session);
      } else if (shouldStopPrepareSessions(e)) {
        // Database has been deleted or the user has no permission to write to this database, or
        // there is some other semi-permanent error. We should stop trying to prepare any
        // transactions. Also propagate the error to all waiters if the database or instance has
        // been deleted, as any further waiting is pointless.
        stopAutomaticPrepare = true;
        while (readWriteWaiters.size() > 0) {
          readWriteWaiters.poll().put(e);
        }
        while (readWaiters.size() > 0) {
          readWaiters.poll().put(e);
        }
        if (isDatabaseOrInstanceNotFound(e)) {
          // Remove the session from the pool.
<<<<<<< HEAD
          removeFromPool(session);
          this.resourceNotFoundException =
              MoreObjects.firstNonNull(
                  this.resourceNotFoundException, (ResourceNotFoundException) e);
=======
          if (isClosed()) {
            decrementPendingClosures(1);
          }
          allSessions.remove(session);
          setResourceNotFoundException((ResourceNotFoundException) e);
>>>>>>> e256d22f
        } else {
          releaseSession(session, Position.FIRST);
        }
      } else if (informFirstWaiter && readWriteWaiters.size() > 0) {
        releaseSession(session, Position.FIRST);
        readWriteWaiters.poll().put(e);
      } else {
        releaseSession(session, Position.FIRST);
      }
    }
  }

  void setResourceNotFoundException(ResourceNotFoundException e) {
    this.resourceNotFoundException = MoreObjects.firstNonNull(this.resourceNotFoundException, e);
  }

  private void decrementPendingClosures(int count) {
    pendingClosure -= count;
    if (pendingClosure == 0) {
      closureFuture.set(null);
    }
  }

  /**
   * Close all the sessions. Once this method is invoked {@link #getReadSession()} and {@link
   * #getReadWriteSession()} will start throwing {@code IllegalStateException}. The returned future
   * blocks till all the sessions created in this pool have been closed.
   */
  ListenableFuture<Void> closeAsync(ClosedException closedException) {
    ListenableFuture<Void> retFuture = null;
    synchronized (lock) {
      if (closureFuture != null) {
        throw new IllegalStateException("Close has already been invoked", this.closedException);
      }
      this.closedException = closedException;
      // Fail all pending waiters.
      WaiterFuture waiter = readWaiters.poll();
      while (waiter != null) {
        waiter.put(newSpannerException(ErrorCode.INTERNAL, "Client has been closed"));
        waiter = readWaiters.poll();
      }
      waiter = readWriteWaiters.poll();
      while (waiter != null) {
        waiter.put(newSpannerException(ErrorCode.INTERNAL, "Client has been closed"));
        waiter = readWriteWaiters.poll();
      }
      closureFuture = SettableFuture.create();
      retFuture = closureFuture;
      pendingClosure =
          totalSessions()
              + numSessionsBeingCreated
              + 2 /* For pool maintenance thread + prepareExecutor */;

      poolMaintainer.close();
      readSessions.clear();
      writePreparedSessions.clear();
      prepareExecutor.shutdown();
      executor.submit(
          new Runnable() {
            @Override
            public void run() {
              try {
                prepareExecutor.awaitTermination(5L, TimeUnit.SECONDS);
              } catch (Throwable t) {
              }
              synchronized (lock) {
                decrementPendingClosures(1);
              }
            }
          });
      for (PooledSessionFuture session : checkedOutSessions) {
        if (session.leakedException != null) {
          if (options.isFailOnSessionLeak()) {
            throw session.leakedException;
          } else {
            logger.log(Level.WARNING, "Leaked session", session.leakedException);
          }
        }
      }
      for (final PooledSession session : ImmutableList.copyOf(allSessions)) {
        if (session.state != SessionState.CLOSING) {
          closeSessionAsync(session);
        }
      }
    }
    retFuture.addListener(
        new Runnable() {
          @Override
          public void run() {
            executorFactory.release(executor);
          }
        },
        MoreExecutors.directExecutor());
    return retFuture;
  }

  private boolean shouldUnblockReader() {
    // This might not be the best strategy since a continuous burst of read requests can starve
    // a write request. Maybe maintain a timestamp in the queue and unblock according to that
    // or just flip a weighted coin.
    synchronized (lock) {
      int numWriteWaiters = readWriteWaiters.size() - numSessionsBeingPrepared;
      return readWaiters.size() > numWriteWaiters;
    }
  }

  private boolean shouldPrepareSession() {
    synchronized (lock) {
      if (stopAutomaticPrepare) {
        return false;
      }
      int preparedSessions = writePreparedSessions.size() + numSessionsBeingPrepared;
      return preparedSessions < Math.floor(options.getWriteSessionsFraction() * totalSessions());
    }
  }

  private int numWaiters() {
    synchronized (lock) {
      return readWaiters.size() + readWriteWaiters.size();
    }
  }

  @VisibleForTesting
  int totalSessions() {
    synchronized (lock) {
      return allSessions.size();
    }
  }

  private ApiFuture<Empty> closeSessionAsync(final PooledSession sess) {
    ApiFuture<Empty> res = sess.delegate.asyncClose();
    res.addListener(
        new Runnable() {
          @Override
          public void run() {
            synchronized (lock) {
              allSessions.remove(sess);
              if (isClosed()) {
                decrementPendingClosures(1);
                return;
              }
              // Create a new session if needed to unblock some waiter.
              if (numWaiters() > numSessionsBeingCreated) {
                createSessions(
                    getAllowedCreateSessions(numWaiters() - numSessionsBeingCreated), false);
              }
            }
          }
        },
        MoreExecutors.directExecutor());
    return res;
  }

  private void prepareSession(final PooledSession sess) {
    synchronized (lock) {
      numSessionsBeingPrepared++;
    }
    prepareExecutor.submit(
        new Runnable() {
          @Override
          public void run() {
            try {
              logger.log(Level.FINE, "Preparing session");
              sess.prepareReadWriteTransaction();
              logger.log(Level.FINE, "Session prepared");
              synchronized (lock) {
                numSessionsAsyncPrepared++;
                numSessionsBeingPrepared--;
                if (!isClosed()) {
                  if (readWriteWaiters.size() > 0) {
                    readWriteWaiters.poll().put(sess);
                  } else if (readWaiters.size() > 0) {
                    readWaiters.poll().put(sess);
                  } else {
                    writePreparedSessions.add(sess);
                  }
                }
              }
            } catch (Throwable t) {
              synchronized (lock) {
                numSessionsBeingPrepared--;
                if (!isClosed()) {
                  handlePrepareSessionFailure(newSpannerException(t), sess, true);
                }
              }
            }
          }
        });
  }

  /**
   * Returns the minimum of the wanted number of sessions that the caller wants to create and the
   * actual max number that may be created at this moment.
   */
  private int getAllowedCreateSessions(int wantedSessions) {
    synchronized (lock) {
      return Math.min(
          wantedSessions, options.getMaxSessions() - (totalSessions() + numSessionsBeingCreated));
    }
  }

  private boolean canCreateSession() {
    synchronized (lock) {
      return totalSessions() + numSessionsBeingCreated < options.getMaxSessions();
    }
  }

  private void createSessions(final int sessionCount, boolean distributeOverChannels) {
    logger.log(Level.FINE, String.format("Creating %d sessions", sessionCount));
    synchronized (lock) {
      numSessionsBeingCreated += sessionCount;
      try {
        // Create a batch of sessions. The actual session creation can be split into multiple gRPC
        // calls and the session consumer consumes the returned sessions as they become available.
        // The batchCreateSessions method automatically spreads the sessions evenly over all
        // available channels.
        sessionClient.asyncBatchCreateSessions(
            sessionCount, distributeOverChannels, sessionConsumer);
      } catch (Throwable t) {
        // Expose this to customer via a metric.
        numSessionsBeingCreated -= sessionCount;
        if (isClosed()) {
          decrementPendingClosures(sessionCount);
        }
        handleCreateSessionsFailure(newSpannerException(t), sessionCount);
      }
    }
  }

  /**
   * {@link SessionConsumer} that receives the created sessions from a {@link SessionClient} and
   * releases these into the pool. The session pool only needs one instance of this, as all sessions
   * should be returned to the same pool regardless of what triggered the creation of the sessions.
   */
  class SessionConsumerImpl implements SessionConsumer {
    /** Release a new session to the pool. */
    @Override
    public void onSessionReady(SessionImpl session) {
      PooledSession pooledSession = null;
      boolean closeSession = false;
      synchronized (lock) {
        pooledSession = new PooledSession(session);
        numSessionsBeingCreated--;
        if (closureFuture != null) {
          closeSession = true;
        } else {
          Preconditions.checkState(totalSessions() <= options.getMaxSessions() - 1);
          allSessions.add(pooledSession);
          // Release the session to a random position in the pool to prevent the case that a batch
          // of sessions that are affiliated with the same channel are all placed sequentially in
          // the pool.
          releaseSession(pooledSession, Position.RANDOM);
        }
      }
      if (closeSession) {
        closeSessionAsync(pooledSession);
      }
    }

    /**
     * Informs waiters for a session that session creation failed. The exception will propagate to
     * the waiters as a {@link SpannerException}.
     */
    @Override
    public void onSessionCreateFailure(Throwable t, int createFailureForSessionCount) {
      synchronized (lock) {
        numSessionsBeingCreated -= createFailureForSessionCount;
        if (isClosed()) {
          decrementPendingClosures(createFailureForSessionCount);
        }
        handleCreateSessionsFailure(newSpannerException(t), createFailureForSessionCount);
      }
    }
  }

  /**
   * Initializes and creates Spanner session relevant metrics. When coupled with an exporter, it
   * allows users to monitor client behavior.
   */
  private void initMetricsCollection(MetricRegistry metricRegistry, List<LabelValue> labelValues) {
    DerivedLongGauge maxInUseSessionsMetric =
        metricRegistry.addDerivedLongGauge(
            MAX_IN_USE_SESSIONS,
            MetricOptions.builder()
                .setDescription(MAX_IN_USE_SESSIONS_DESCRIPTION)
                .setUnit(COUNT)
                .setLabelKeys(SPANNER_LABEL_KEYS)
                .build());

    DerivedLongGauge maxAllowedSessionsMetric =
        metricRegistry.addDerivedLongGauge(
            MAX_ALLOWED_SESSIONS,
            MetricOptions.builder()
                .setDescription(MAX_ALLOWED_SESSIONS_DESCRIPTION)
                .setUnit(COUNT)
                .setLabelKeys(SPANNER_LABEL_KEYS)
                .build());

    DerivedLongCumulative sessionsTimeouts =
        metricRegistry.addDerivedLongCumulative(
            GET_SESSION_TIMEOUTS,
            MetricOptions.builder()
                .setDescription(SESSIONS_TIMEOUTS_DESCRIPTION)
                .setUnit(COUNT)
                .setLabelKeys(SPANNER_LABEL_KEYS)
                .build());

    DerivedLongCumulative numAcquiredSessionsMetric =
        metricRegistry.addDerivedLongCumulative(
            NUM_ACQUIRED_SESSIONS,
            MetricOptions.builder()
                .setDescription(NUM_ACQUIRED_SESSIONS_DESCRIPTION)
                .setUnit(COUNT)
                .setLabelKeys(SPANNER_LABEL_KEYS)
                .build());

    DerivedLongCumulative numReleasedSessionsMetric =
        metricRegistry.addDerivedLongCumulative(
            NUM_RELEASED_SESSIONS,
            MetricOptions.builder()
                .setDescription(NUM_RELEASED_SESSIONS_DESCRIPTION)
                .setUnit(COUNT)
                .setLabelKeys(SPANNER_LABEL_KEYS)
                .build());

    DerivedLongGauge numSessionsInPoolMetric =
        metricRegistry.addDerivedLongGauge(
            NUM_SESSIONS_IN_POOL,
            MetricOptions.builder()
                .setDescription(NUM_SESSIONS_IN_POOL_DESCRIPTION)
                .setUnit(COUNT)
                .setLabelKeys(SPANNER_LABEL_KEYS_WITH_TYPE)
                .build());

    // The value of a maxSessionsInUse is observed from a callback function. This function is
    // invoked whenever metrics are collected.
    maxInUseSessionsMetric.createTimeSeries(
        labelValues,
        this,
        new ToLongFunction<SessionPool>() {
          @Override
          public long applyAsLong(SessionPool sessionPool) {
            return sessionPool.maxSessionsInUse;
          }
        });

    // The value of a maxSessions is observed from a callback function. This function is invoked
    // whenever metrics are collected.
    maxAllowedSessionsMetric.createTimeSeries(
        labelValues,
        options,
        new ToLongFunction<SessionPoolOptions>() {
          @Override
          public long applyAsLong(SessionPoolOptions options) {
            return options.getMaxSessions();
          }
        });

    // The value of a numWaiterTimeouts is observed from a callback function. This function is
    // invoked whenever metrics are collected.
    sessionsTimeouts.createTimeSeries(
        labelValues,
        this,
        new ToLongFunction<SessionPool>() {
          @Override
          public long applyAsLong(SessionPool sessionPool) {
            return sessionPool.getNumWaiterTimeouts();
          }
        });

    numAcquiredSessionsMetric.createTimeSeries(
        labelValues,
        this,
        new ToLongFunction<SessionPool>() {
          @Override
          public long applyAsLong(SessionPool sessionPool) {
            return sessionPool.numSessionsAcquired;
          }
        });

    numReleasedSessionsMetric.createTimeSeries(
        labelValues,
        this,
        new ToLongFunction<SessionPool>() {
          @Override
          public long applyAsLong(SessionPool sessionPool) {
            return sessionPool.numSessionsReleased;
          }
        });

    List<LabelValue> labelValuesWithBeingPreparedType = new ArrayList<>(labelValues);
    labelValuesWithBeingPreparedType.add(NUM_SESSIONS_BEING_PREPARED);
    numSessionsInPoolMetric.createTimeSeries(
        labelValuesWithBeingPreparedType,
        this,
        new ToLongFunction<SessionPool>() {
          @Override
          public long applyAsLong(SessionPool sessionPool) {
            return sessionPool.numSessionsBeingPrepared;
          }
        });

    List<LabelValue> labelValuesWithInUseType = new ArrayList<>(labelValues);
    labelValuesWithInUseType.add(NUM_IN_USE_SESSIONS);
    numSessionsInPoolMetric.createTimeSeries(
        labelValuesWithInUseType,
        this,
        new ToLongFunction<SessionPool>() {
          @Override
          public long applyAsLong(SessionPool sessionPool) {
            return sessionPool.numSessionsInUse;
          }
        });

    List<LabelValue> labelValuesWithReadType = new ArrayList<>(labelValues);
    labelValuesWithReadType.add(NUM_READ_SESSIONS);
    numSessionsInPoolMetric.createTimeSeries(
        labelValuesWithReadType,
        this,
        new ToLongFunction<SessionPool>() {
          @Override
          public long applyAsLong(SessionPool sessionPool) {
            return sessionPool.readSessions.size();
          }
        });

    List<LabelValue> labelValuesWithWriteType = new ArrayList<>(labelValues);
    labelValuesWithWriteType.add(NUM_WRITE_SESSIONS);
    numSessionsInPoolMetric.createTimeSeries(
        labelValuesWithWriteType,
        this,
        new ToLongFunction<SessionPool>() {
          @Override
          public long applyAsLong(SessionPool sessionPool) {
            return sessionPool.writePreparedSessions.size();
          }
        });
  }
}<|MERGE_RESOLUTION|>--- conflicted
+++ resolved
@@ -52,11 +52,8 @@
 import com.google.cloud.spanner.SessionClient.SessionConsumer;
 import com.google.cloud.spanner.SessionPool.PooledSession;
 import com.google.cloud.spanner.SpannerException.ResourceNotFoundException;
-<<<<<<< HEAD
+import com.google.cloud.spanner.SpannerImpl.ClosedException;
 import com.google.cloud.spanner.TransactionManager.TransactionState;
-=======
-import com.google.cloud.spanner.SpannerImpl.ClosedException;
->>>>>>> e256d22f
 import com.google.common.annotations.VisibleForTesting;
 import com.google.common.base.Function;
 import com.google.common.base.MoreObjects;
@@ -2182,13 +2179,12 @@
     Span span = Tracing.getTracer().getCurrentSpan();
     span.addAnnotation("Acquiring read write session");
     PooledSession sess = null;
-<<<<<<< HEAD
     WaiterFuture waiter = null;
     boolean inProcessPrepare = stopAutomaticPrepare;
     synchronized (lock) {
       if (closureFuture != null) {
         span.addAnnotation("Pool has been closed");
-        throw new IllegalStateException("Pool has been closed");
+        throw new IllegalStateException("Pool has been closed", closedException);
       }
       if (resourceNotFoundException != null) {
         span.addAnnotation("Database has been deleted");
@@ -2203,44 +2199,6 @@
       if (sess == null) {
         if (!inProcessPrepare && numSessionsBeingPrepared <= prepareThreadPoolSize) {
           if (numSessionsBeingPrepared <= readWriteWaiters.size()) {
-=======
-    // Loop to retry SessionNotFoundExceptions that might occur during in-process prepare of a
-    // session.
-    while (true) {
-      Waiter waiter = null;
-      boolean inProcessPrepare = stopAutomaticPrepare;
-      synchronized (lock) {
-        if (closureFuture != null) {
-          span.addAnnotation("Pool has been closed");
-          throw new IllegalStateException("Pool has been closed", closedException);
-        }
-        if (resourceNotFoundException != null) {
-          span.addAnnotation("Database has been deleted");
-          throw SpannerExceptionFactory.newSpannerException(
-              ErrorCode.NOT_FOUND,
-              String.format(
-                  "The session pool has been invalidated because a previous RPC returned 'Database not found': %s",
-                  resourceNotFoundException.getMessage()),
-              resourceNotFoundException);
-        }
-        sess = writePreparedSessions.poll();
-        if (sess == null) {
-          if (!inProcessPrepare && numSessionsBeingPrepared <= prepareThreadPoolSize) {
-            if (numSessionsBeingPrepared <= readWriteWaiters.size()) {
-              PooledSession readSession = readSessions.poll();
-              if (readSession != null) {
-                span.addAnnotation(
-                    "Acquired read only session. Preparing for read write transaction");
-                prepareSession(readSession);
-              } else {
-                span.addAnnotation("No session available");
-                maybeCreateSession();
-              }
-            }
-          } else {
-            inProcessPrepare = true;
-            numSessionsInProcessPrepared++;
->>>>>>> e256d22f
             PooledSession readSession = readSessions.poll();
             if (readSession != null) {
               span.addAnnotation(
@@ -2431,14 +2389,7 @@
         }
       }
       if (isDatabaseOrInstanceNotFound(e)) {
-<<<<<<< HEAD
-        this.resourceNotFoundException =
-            MoreObjects.firstNonNull(
-                this.resourceNotFoundException,
-                isDatabaseOrInstanceNotFound(e) ? (ResourceNotFoundException) e : null);
-=======
         setResourceNotFoundException((ResourceNotFoundException) e);
->>>>>>> e256d22f
       }
     }
   }
@@ -2462,18 +2413,11 @@
         }
         if (isDatabaseOrInstanceNotFound(e)) {
           // Remove the session from the pool.
-<<<<<<< HEAD
-          removeFromPool(session);
-          this.resourceNotFoundException =
-              MoreObjects.firstNonNull(
-                  this.resourceNotFoundException, (ResourceNotFoundException) e);
-=======
           if (isClosed()) {
             decrementPendingClosures(1);
           }
           allSessions.remove(session);
           setResourceNotFoundException((ResourceNotFoundException) e);
->>>>>>> e256d22f
         } else {
           releaseSession(session, Position.FIRST);
         }
