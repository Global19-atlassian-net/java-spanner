/*
 * Copyright 2019 Google LLC
 *
 * Licensed under the Apache License, Version 2.0 (the "License");
 * you may not use this file except in compliance with the License.
 * You may obtain a copy of the License at
 *
 *       http://www.apache.org/licenses/LICENSE-2.0
 *
 * Unless required by applicable law or agreed to in writing, software
 * distributed under the License is distributed on an "AS IS" BASIS,
 * WITHOUT WARRANTIES OR CONDITIONS OF ANY KIND, either express or implied.
 * See the License for the specific language governing permissions and
 * limitations under the License.
 */

package com.google.cloud.spanner;

import static com.google.cloud.spanner.SpannerExceptionFactory.newSpannerBatchUpdateException;
import static com.google.cloud.spanner.SpannerExceptionFactory.newSpannerException;
import static com.google.common.base.Preconditions.checkNotNull;
import static com.google.common.base.Preconditions.checkState;

import com.google.api.core.ApiFunction;
import com.google.api.core.ApiFuture;
import com.google.api.core.ApiFutures;
import com.google.api.core.SettableApiFuture;
import com.google.cloud.Timestamp;
import com.google.cloud.spanner.Options.QueryOption;
import com.google.cloud.spanner.Options.ReadOption;
import com.google.cloud.spanner.SessionImpl.SessionTransaction;
import com.google.cloud.spanner.spi.v1.SpannerRpc;
import com.google.common.annotations.VisibleForTesting;
import com.google.common.collect.ImmutableMap;
import com.google.common.util.concurrent.MoreExecutors;
import com.google.protobuf.ByteString;
import com.google.protobuf.Empty;
import com.google.rpc.Code;
import com.google.spanner.v1.CommitRequest;
import com.google.spanner.v1.CommitResponse;
import com.google.spanner.v1.ExecuteBatchDmlRequest;
import com.google.spanner.v1.ExecuteBatchDmlResponse;
import com.google.spanner.v1.ExecuteSqlRequest;
import com.google.spanner.v1.ExecuteSqlRequest.QueryMode;
import com.google.spanner.v1.ResultSet;
import com.google.spanner.v1.RollbackRequest;
import com.google.spanner.v1.Transaction;
import com.google.spanner.v1.TransactionOptions;
import com.google.spanner.v1.TransactionSelector;
import io.opencensus.common.Scope;
import io.opencensus.trace.AttributeValue;
import io.opencensus.trace.Span;
import io.opencensus.trace.Tracer;
import io.opencensus.trace.Tracing;
import java.util.ArrayList;
import java.util.List;
import java.util.concurrent.Callable;
import java.util.concurrent.ExecutionException;
import java.util.concurrent.Executor;
import java.util.concurrent.atomic.AtomicInteger;
import java.util.logging.Level;
import java.util.logging.Logger;
import javax.annotation.Nullable;
import javax.annotation.concurrent.GuardedBy;

/** Default implementation of {@link TransactionRunner}. */
class TransactionRunnerImpl implements SessionTransaction, TransactionRunner {
  private static final Tracer tracer = Tracing.getTracer();
  private static final Logger txnLogger = Logger.getLogger(TransactionRunner.class.getName());

  @VisibleForTesting
  static class TransactionContextImpl extends AbstractReadContext implements TransactionContext {
    static class Builder extends AbstractReadContext.Builder<Builder, TransactionContextImpl> {
      private ByteString transactionId;

      private Builder() {}

      Builder setTransactionId(ByteString transactionId) {
        this.transactionId = transactionId;
        return self();
      }

      @Override
      TransactionContextImpl build() {
        return new TransactionContextImpl(this);
      }
    }

    static Builder newBuilder() {
      return new Builder();
    }

    /**
     * {@link AsyncResultSet} implementation that keeps track of the async operations that are still
     * running for this {@link TransactionContext} and that should finish before the {@link
     * TransactionContext} can commit and release its session back into the pool.
     */
    private class TransactionContextAsyncResultSetImpl extends ForwardingAsyncResultSet
        implements ListenableAsyncResultSet {
      private TransactionContextAsyncResultSetImpl(ListenableAsyncResultSet delegate) {
        super(delegate);
      }

      @Override
      public ApiFuture<Void> setCallback(Executor exec, ReadyCallback cb) {
        Runnable listener =
            new Runnable() {
              @Override
              public void run() {
                decreaseAsyncOperations();
              }
            };
        try {
          increaseAsynOperations();
          addListener(listener);
          return super.setCallback(exec, cb);
        } catch (Throwable t) {
          removeListener(listener);
          decreaseAsyncOperations();
          throw t;
        }
      }

      @Override
      public void addListener(Runnable listener) {
        ((ListenableAsyncResultSet) this.delegate).addListener(listener);
      }

      @Override
      public void removeListener(Runnable listener) {
        ((ListenableAsyncResultSet) this.delegate).removeListener(listener);
      }
    }

    @GuardedBy("lock")
    private volatile boolean committing;

    @GuardedBy("lock")
    private volatile SettableApiFuture<Void> finishedAsyncOperations = SettableApiFuture.create();

    @GuardedBy("lock")
    private volatile int runningAsyncOperations;

    @GuardedBy("lock")
    private List<Mutation> mutations = new ArrayList<>();

    @GuardedBy("lock")
    private boolean aborted;

    /** Default to -1 to indicate not available. */
    @GuardedBy("lock")
    private long retryDelayInMillis = -1L;

    /**
     * transactionIdFuture will return the transaction id returned by the first statement in the
     * transaction if the BeginTransaction option is included with the first statement of the
     * transaction.
     */
    private volatile SettableApiFuture<ByteString> transactionIdFuture = null;

    volatile ByteString transactionId;
    private Timestamp commitTimestamp;

    private TransactionContextImpl(Builder builder) {
      super(builder);
      this.transactionId = builder.transactionId;
      this.finishedAsyncOperations.set(null);
    }

    private void increaseAsynOperations() {
      synchronized (lock) {
        if (runningAsyncOperations == 0) {
          finishedAsyncOperations = SettableApiFuture.create();
        }
        runningAsyncOperations++;
      }
    }

    private void decreaseAsyncOperations() {
      synchronized (lock) {
        runningAsyncOperations--;
        if (runningAsyncOperations == 0) {
          finishedAsyncOperations.set(null);
        }
      }
    }

    void ensureTxn() {
      try {
        ensureTxnAsync().get();
      } catch (ExecutionException e) {
        throw SpannerExceptionFactory.newSpannerException(e.getCause() == null ? e : e.getCause());
      } catch (InterruptedException e) {
        throw SpannerExceptionFactory.propagateInterrupt(e);
      }
    }

    ApiFuture<Void> ensureTxnAsync() {
      final SettableApiFuture<Void> res = SettableApiFuture.create();
      if (transactionId == null || isAborted()) {
        createTxnAsync(res);
      } else {
        span.addAnnotation(
            "Transaction Initialized",
            ImmutableMap.of(
                "Id", AttributeValue.stringAttributeValue(transactionId.toStringUtf8())));
        txnLogger.log(
            Level.FINER,
            "Using prepared transaction {0}",
            txnLogger.isLoggable(Level.FINER) ? transactionId.asReadOnlyByteBuffer() : null);
        res.set(null);
      }
      return res;
    }

    private void createTxnAsync(final SettableApiFuture<Void> res) {
      span.addAnnotation("Creating Transaction");
      final ApiFuture<ByteString> fut = session.beginTransactionAsync();
      fut.addListener(
          new Runnable() {
            @Override
            public void run() {
              try {
                transactionId = fut.get();
                span.addAnnotation(
                    "Transaction Creation Done",
                    ImmutableMap.of(
                        "Id", AttributeValue.stringAttributeValue(transactionId.toStringUtf8())));
                txnLogger.log(
                    Level.FINER,
                    "Started transaction {0}",
                    txnLogger.isLoggable(Level.FINER)
                        ? transactionId.asReadOnlyByteBuffer()
                        : null);
                res.set(null);
              } catch (ExecutionException e) {
                span.addAnnotation(
                    "Transaction Creation Failed",
                    TraceUtil.getExceptionAnnotations(e.getCause() == null ? e : e.getCause()));
                res.setException(e.getCause() == null ? e : e.getCause());
              } catch (InterruptedException e) {
                res.setException(SpannerExceptionFactory.propagateInterrupt(e));
              }
            }
          },
          MoreExecutors.directExecutor());
    }

    void commit() {
      try {
        commitTimestamp = commitAsync().get();
      } catch (InterruptedException e) {
        throw SpannerExceptionFactory.propagateInterrupt(e);
      } catch (ExecutionException e) {
        throw SpannerExceptionFactory.newSpannerException(e.getCause() == null ? e : e.getCause());
      }
    }

    ApiFuture<Timestamp> commitAsync() {
      final SettableApiFuture<Timestamp> res = SettableApiFuture.create();
      final SettableApiFuture<Void> finishOps;
      synchronized (lock) {
        if (finishedAsyncOperations.isDone() && transactionId == null) {
          finishOps = SettableApiFuture.create();
          createTxnAsync(finishOps);
        } else {
          finishOps = finishedAsyncOperations;
        }
      }
      finishOps.addListener(new CommitRunnable(res, finishOps), MoreExecutors.directExecutor());
      return res;
    }

    private final class CommitRunnable implements Runnable {
      private final SettableApiFuture<Timestamp> res;
      private final ApiFuture<Void> prev;

      CommitRunnable(SettableApiFuture<Timestamp> res, ApiFuture<Void> prev) {
        this.res = res;
        this.prev = prev;
      }

      @Override
      public void run() {
        try {
          prev.get();
          CommitRequest.Builder builder =
              CommitRequest.newBuilder()
                  .setSession(session.getName())
                  .setTransactionId(transactionId);
          synchronized (lock) {
            if (!mutations.isEmpty()) {
              List<com.google.spanner.v1.Mutation> mutationsProto = new ArrayList<>();
              Mutation.toProto(mutations, mutationsProto);
              builder.addAllMutations(mutationsProto);
            }
            // Ensure that no call to buffer mutations that would be lost can succeed.
            mutations = null;
          }
          final CommitRequest commitRequest = builder.build();
          span.addAnnotation("Starting Commit");
          final Span opSpan =
              tracer.spanBuilderWithExplicitParent(SpannerImpl.COMMIT, span).startSpan();
          final ApiFuture<CommitResponse> commitFuture =
              rpc.commitAsync(commitRequest, session.getOptions());
          commitFuture.addListener(
              tracer.withSpan(
                  opSpan,
                  new Runnable() {
                    @Override
                    public void run() {
                      try {
                        CommitResponse commitResponse = commitFuture.get();
                        if (!commitResponse.hasCommitTimestamp()) {
                          throw newSpannerException(
                              ErrorCode.INTERNAL, "Missing commitTimestamp:\n" + session.getName());
                        }
                        Timestamp ts = Timestamp.fromProto(commitResponse.getCommitTimestamp());
                        span.addAnnotation("Commit Done");
                        opSpan.end(TraceUtil.END_SPAN_OPTIONS);
                        res.set(ts);
                      } catch (Throwable e) {
                        if (e instanceof ExecutionException) {
                          e =
                              SpannerExceptionFactory.newSpannerException(
                                  e.getCause() == null ? e : e.getCause());
                        } else if (e instanceof InterruptedException) {
                          e = SpannerExceptionFactory.propagateInterrupt((InterruptedException) e);
                        } else {
                          e = SpannerExceptionFactory.newSpannerException(e);
                        }
                        span.addAnnotation("Commit Failed", TraceUtil.getExceptionAnnotations(e));
                        TraceUtil.endSpanWithFailure(opSpan, e);
                        onError((SpannerException) e, false);
                        res.setException(e);
                      }
                    }
                  }),
              MoreExecutors.directExecutor());
        } catch (InterruptedException e) {
          res.setException(SpannerExceptionFactory.propagateInterrupt(e));
        } catch (ExecutionException e) {
          res.setException(
              SpannerExceptionFactory.newSpannerException(e.getCause() == null ? e : e.getCause()));
        }
      }
    }

    Timestamp commitTimestamp() {
      checkState(commitTimestamp != null, "run() has not yet returned normally");
      return commitTimestamp;
    }

    boolean isAborted() {
      synchronized (lock) {
        return aborted;
      }
    }

    void rollback() {
      try {
        rollbackAsync().get();
      } catch (ExecutionException e) {
        txnLogger.log(Level.FINE, "Exception during rollback", e);
        span.addAnnotation("Rollback Failed", TraceUtil.getExceptionAnnotations(e));
      } catch (InterruptedException e) {
        throw SpannerExceptionFactory.propagateInterrupt(e);
      }
    }

    ApiFuture<Empty> rollbackAsync() {
      // It could be that there is no transaction if the transaction has been marked
      // withInlineBegin, and there has not been any query/update statement that has been executed.
      // In that case, we do not need to do anything, as there is no transaction.
      //
      // We do not take the transactionLock before trying to rollback to prevent a rollback call
      // from blocking if an async query or update statement that is trying to begin the transaction
      // is still in flight. That transaction will then automatically be terminated by the server.
      if (transactionId != null) {
        span.addAnnotation("Starting Rollback");
        return rpc.rollbackAsync(
            RollbackRequest.newBuilder()
                .setSession(session.getName())
                .setTransactionId(transactionId)
                .build(),
            session.getOptions());
      } else {
        return ApiFutures.immediateFuture(Empty.getDefaultInstance());
      }
    }

    @Nullable
    @Override
    TransactionSelector getTransactionSelector() {
      // Check if there is already a transactionId available. That is the case if this transaction
      // has already been prepared by the session pool, or if this transaction has been marked
      // withInlineBegin and an earlier statement has already started a transaction.
      if (transactionId == null) {
        try {
          // Wait if another request is already beginning, committing or rolling back the
          // transaction.
          ApiFuture<ByteString> tx = null;
          synchronized (lock) {
            if (transactionIdFuture == null) {
              transactionIdFuture = SettableApiFuture.create();
            } else {
              tx = transactionIdFuture;
            }
          }
          if (tx == null) {
            return TransactionSelector.newBuilder()
                .setBegin(
                    TransactionOptions.newBuilder()
                        .setReadWrite(TransactionOptions.ReadWrite.getDefaultInstance()))
                .build();
          } else {
            TransactionSelector.newBuilder().setId(tx.get()).build();
          }
        } catch (ExecutionException e) {
          if (e.getCause() instanceof AbortedException) {
            synchronized (lock) {
              aborted = true;
            }
          }
          throw SpannerExceptionFactory.newSpannerException(e.getCause());
        } catch (InterruptedException e) {
          throw SpannerExceptionFactory.newSpannerExceptionForCancellation(null, e);
        }
      }
      // There is already a transactionId available. Include that id as the transaction to use.
      return TransactionSelector.newBuilder().setId(transactionId).build();
    }

    @Override
    public void onTransactionMetadata(Transaction transaction) {
      // A transaction has been returned by a statement that was executed. Set the id of the
      // transaction on this instance and release the lock to allow other statements to proceed.
      if (this.transactionId == null && transaction != null && transaction.getId() != null) {
        this.transactionId = transaction.getId();
        this.transactionIdFuture.set(transaction.getId());
      }
    }

    @Override
    public void onError(SpannerException e, boolean withBeginTransaction) {
      // Release the transactionLock if that is being held by this thread. That would mean that the
      // statement that was trying to start a transaction caused an error. The next statement should
      // in that case also include a BeginTransaction option.
      if (withBeginTransaction) {
        // Simulate an aborted transaction to force a retry with a new transaction.
        this.transactionIdFuture.setException(
            SpannerExceptionFactory.newSpannerException(
                ErrorCode.ABORTED, "Aborted due to failed initial statement", e));
        //        synchronized (lock) {
        //          retryDelayInMillis = 0;
        //          aborted = true;
        //        }
      }

      if (e.getErrorCode() == ErrorCode.ABORTED) {
        long delay = -1L;
        if (e instanceof AbortedException) {
          delay = ((AbortedException) e).getRetryDelayInMillis();
        }
        if (delay == -1L) {
          txnLogger.log(Level.FINE, "Retry duration is missing from the exception.", e);
        }

        synchronized (lock) {
          retryDelayInMillis = delay;
          aborted = true;
        }
      }
    }

    @Override
    public void buffer(Mutation mutation) {
      synchronized (lock) {
        checkNotNull(mutations, "Context is closed");
        mutations.add(checkNotNull(mutation));
      }
    }

    @Override
    public void buffer(Iterable<Mutation> mutations) {
      synchronized (lock) {
        checkNotNull(this.mutations, "Context is closed");
        for (Mutation mutation : mutations) {
          this.mutations.add(checkNotNull(mutation));
        }
      }
    }

    @Override
    public long executeUpdate(Statement statement) {
      beforeReadOrQuery();
      final ExecuteSqlRequest.Builder builder =
          getExecuteSqlRequestBuilder(statement, QueryMode.NORMAL);
      try {
        com.google.spanner.v1.ResultSet resultSet =
            rpc.executeQuery(builder.build(), session.getOptions());
        if (resultSet.getMetadata().hasTransaction()) {
          onTransactionMetadata(resultSet.getMetadata().getTransaction());
        }
        if (!resultSet.hasStats()) {
          throw new IllegalArgumentException(
              "DML response missing stats possibly due to non-DML statement as input");
        }
        // For standard DML, using the exact row count.
        return resultSet.getStats().getRowCountExact();
      } catch (SpannerException e) {
        onError(e, builder.hasTransaction() && builder.getTransaction().hasBegin());
        throw e;
      }
    }

    @Override
    public ApiFuture<Long> executeUpdateAsync(Statement statement) {
      beforeReadOrQuery();
      final ExecuteSqlRequest.Builder builder =
          getExecuteSqlRequestBuilder(statement, QueryMode.NORMAL);
      final ApiFuture<com.google.spanner.v1.ResultSet> resultSet;
      try {
        // Register the update as an async operation that must finish before the transaction may
        // commit.
        increaseAsynOperations();
        resultSet = rpc.executeQueryAsync(builder.build(), session.getOptions());
      } catch (Throwable t) {
        decreaseAsyncOperations();
        throw t;
      }
      ApiFuture<Long> updateCount =
          ApiFutures.transform(
              resultSet,
              new ApiFunction<com.google.spanner.v1.ResultSet, Long>() {
                @Override
                public Long apply(ResultSet input) {
                  if (!input.hasStats()) {
                    throw SpannerExceptionFactory.newSpannerException(
                        ErrorCode.INVALID_ARGUMENT,
                        "DML response missing stats possibly due to non-DML statement as input");
                  }
                  // For standard DML, using the exact row count.
                  return input.getStats().getRowCountExact();
                }
              },
              MoreExecutors.directExecutor());
      updateCount =
          ApiFutures.catching(
              updateCount,
              Throwable.class,
              new ApiFunction<Throwable, Long>() {
                @Override
                public Long apply(Throwable input) {
                  SpannerException e = SpannerExceptionFactory.newSpannerException(input);
                  onError(e, builder.hasTransaction() && builder.getTransaction().hasBegin());
                  throw e;
                }
              },
              MoreExecutors.directExecutor());
      updateCount.addListener(
          new Runnable() {
            @Override
            public void run() {
              try {
                if (resultSet.get().getMetadata().hasTransaction()) {
                  onTransactionMetadata(resultSet.get().getMetadata().getTransaction());
                }
              } catch (ExecutionException | InterruptedException e) {
                // Ignore this error here as it is handled by the future that is returned by the
                // executeUpdateAsync method.
              }
              decreaseAsyncOperations();
            }
          },
          MoreExecutors.directExecutor());
      return updateCount;
    }

    @Override
    public long[] batchUpdate(Iterable<Statement> statements) {
      beforeReadOrQuery();
      final ExecuteBatchDmlRequest.Builder builder = getExecuteBatchDmlRequestBuilder(statements);
      try {
        com.google.spanner.v1.ExecuteBatchDmlResponse response =
            rpc.executeBatchDml(builder.build(), session.getOptions());
        long[] results = new long[response.getResultSetsCount()];
        for (int i = 0; i < response.getResultSetsCount(); ++i) {
          results[i] = response.getResultSets(i).getStats().getRowCountExact();
          if (response.getResultSets(i).getMetadata().hasTransaction()) {
            onTransactionMetadata(response.getResultSets(i).getMetadata().getTransaction());
          }
        }

        // If one of the DML statements was aborted, we should throw an aborted exception.
        // In all other cases, we should throw a BatchUpdateException.
        if (response.getStatus().getCode() == Code.ABORTED_VALUE) {
          throw newSpannerException(
              ErrorCode.fromRpcStatus(response.getStatus()), response.getStatus().getMessage());
        } else if (response.getStatus().getCode() != 0) {
          throw newSpannerBatchUpdateException(
              ErrorCode.fromRpcStatus(response.getStatus()),
              response.getStatus().getMessage(),
              results);
        }
        return results;
      } catch (SpannerException e) {
        onError(e, builder.hasTransaction() && builder.getTransaction().hasBegin());
        throw e;
      }
    }

    @Override
    public ApiFuture<long[]> batchUpdateAsync(Iterable<Statement> statements) {
      beforeReadOrQuery();
      final ExecuteBatchDmlRequest.Builder builder = getExecuteBatchDmlRequestBuilder(statements);
      ApiFuture<com.google.spanner.v1.ExecuteBatchDmlResponse> response;
      try {
        // Register the update as an async operation that must finish before the transaction may
        // commit.
        increaseAsynOperations();
        response = rpc.executeBatchDmlAsync(builder.build(), session.getOptions());
      } catch (Throwable t) {
        decreaseAsyncOperations();
        throw t;
      }
      ApiFuture<long[]> updateCounts =
          ApiFutures.transform(
              response,
              new ApiFunction<ExecuteBatchDmlResponse, long[]>() {
                @Override
                public long[] apply(ExecuteBatchDmlResponse input) {
                  long[] results = new long[input.getResultSetsCount()];
                  for (int i = 0; i < input.getResultSetsCount(); ++i) {
                    results[i] = input.getResultSets(i).getStats().getRowCountExact();
                    if (input.getResultSets(i).getMetadata().hasTransaction()) {
                      onTransactionMetadata(input.getResultSets(i).getMetadata().getTransaction());
                    }
                  }
                  // If one of the DML statements was aborted, we should throw an aborted exception.
                  // In all other cases, we should throw a BatchUpdateException.
                  if (input.getStatus().getCode() == Code.ABORTED_VALUE) {
                    throw newSpannerException(
                        ErrorCode.fromRpcStatus(input.getStatus()), input.getStatus().getMessage());
                  } else if (input.getStatus().getCode() != 0) {
                    throw newSpannerBatchUpdateException(
                        ErrorCode.fromRpcStatus(input.getStatus()),
                        input.getStatus().getMessage(),
                        results);
                  }
                  return results;
                }
              },
              MoreExecutors.directExecutor());
      updateCounts =
          ApiFutures.catching(
              updateCounts,
              Throwable.class,
              new ApiFunction<Throwable, long[]>() {
                @Override
                public long[] apply(Throwable input) {
                  SpannerException e = SpannerExceptionFactory.newSpannerException(input);
                  onError(e);
                  throw e;
                }
              },
              MoreExecutors.directExecutor());
      updateCounts.addListener(
          new Runnable() {
            @Override
            public void run() {
<<<<<<< HEAD
              try {
                updateCounts.get();
              } catch (ExecutionException e) {
                onError(
                    SpannerExceptionFactory.newSpannerException(e.getCause()),
                    builder.hasTransaction() && builder.getTransaction().hasBegin());
              } catch (InterruptedException e) {
                onError(
                    SpannerExceptionFactory.propagateInterrupt(e),
                    builder.hasTransaction() && builder.getTransaction().hasBegin());
              } finally {
                decreaseAsyncOperations();
              }
=======
              decreaseAsyncOperations();
>>>>>>> 059ef1ef
            }
          },
          MoreExecutors.directExecutor());
      return updateCounts;
    }

    private ListenableAsyncResultSet wrap(ListenableAsyncResultSet delegate) {
      return new TransactionContextAsyncResultSetImpl(delegate);
    }

    @Override
    public ListenableAsyncResultSet readAsync(
        String table, KeySet keys, Iterable<String> columns, ReadOption... options) {
      return wrap(super.readAsync(table, keys, columns, options));
    }

    @Override
    public ListenableAsyncResultSet readUsingIndexAsync(
        String table, String index, KeySet keys, Iterable<String> columns, ReadOption... options) {
      return wrap(super.readUsingIndexAsync(table, index, keys, columns, options));
    }

    @Override
    public ListenableAsyncResultSet executeQueryAsync(
        final Statement statement, final QueryOption... options) {
      return wrap(super.executeQueryAsync(statement, options));
    }
  }

  private boolean blockNestedTxn = true;
  private final SessionImpl session;
  private Span span;
  private final boolean inlineBegin;
  private TransactionContextImpl txn;
  private volatile boolean isValid = true;

  @Override
  public TransactionRunner allowNestedTransaction() {
    blockNestedTxn = false;
    return this;
  }

  TransactionRunnerImpl(
      SessionImpl session, SpannerRpc rpc, int defaultPrefetchChunks, boolean inlineBegin) {
    this.session = session;
    this.inlineBegin = inlineBegin;
    this.txn = session.newTransaction();
  }

  @Override
  public void setSpan(Span span) {
    this.span = span;
  }

  @Nullable
  @Override
  public <T> T run(TransactionCallable<T> callable) {
    try (Scope s = tracer.withSpan(span)) {
      if (blockNestedTxn) {
        SessionImpl.hasPendingTransaction.set(Boolean.TRUE);
      }
      return runInternal(callable);
    } catch (RuntimeException e) {
      TraceUtil.setWithFailure(span, e);
      throw e;
    } finally {
      // Remove threadLocal rather than set to FALSE to avoid a possible memory leak.
      // We also do this unconditionally in case a user has modified the flag when the transaction
      // was running.
      SessionImpl.hasPendingTransaction.remove();
    }
  }

  private <T> T runInternal(final TransactionCallable<T> txCallable) {
    final AtomicInteger attempt = new AtomicInteger();
    Callable<T> retryCallable =
        new Callable<T>() {
          @Override
          public T call() {
            boolean useInlinedBegin = inlineBegin;
            if (attempt.get() > 0) {
              if (useInlinedBegin) {
                // Do not inline the BeginTransaction during a retry if the initial attempt did not
                // actually start a transaction.
                useInlinedBegin = txn.transactionId != null;
              }
              txn = session.newTransaction();
            }
            checkState(
                isValid,
                "TransactionRunner has been invalidated by a new operation on the session");
            attempt.incrementAndGet();
            span.addAnnotation(
                "Starting Transaction Attempt",
                ImmutableMap.of("Attempt", AttributeValue.longAttributeValue(attempt.longValue())));
            // Only ensure that there is a transaction if we should not inline the beginTransaction
            // with the first statement.
            if (!useInlinedBegin) {
              txn.ensureTxn();
            }

            T result;
            boolean shouldRollback = true;
            try {
              result = txCallable.run(txn);
              shouldRollback = false;
            } catch (Exception e) {
              txnLogger.log(Level.FINE, "User-provided TransactionCallable raised exception", e);
              if (txn.isAborted() || (e instanceof AbortedException)) {
                span.addAnnotation(
                    "Transaction Attempt Aborted in user operation. Retrying",
                    ImmutableMap.of(
                        "Attempt", AttributeValue.longAttributeValue(attempt.longValue())));
                shouldRollback = false;
                if (e instanceof AbortedException) {
                  throw (AbortedException) e;
                }
                throw SpannerExceptionFactory.newSpannerException(
                    ErrorCode.ABORTED, e.getMessage(), e);
              }
              SpannerException toThrow;
              if (e instanceof SpannerException) {
                toThrow = (SpannerException) e;
              } else {
                toThrow = newSpannerException(ErrorCode.UNKNOWN, e.getMessage(), e);
              }
              span.addAnnotation(
                  "Transaction Attempt Failed in user operation",
                  ImmutableMap.<String, AttributeValue>builder()
                      .putAll(TraceUtil.getExceptionAnnotations(toThrow))
                      .put("Attempt", AttributeValue.longAttributeValue(attempt.longValue()))
                      .build());
              throw toThrow;
            } finally {
              if (shouldRollback) {
                txn.rollback();
              }
            }

            try {
              txn.commit();
              span.addAnnotation(
                  "Transaction Attempt Succeeded",
                  ImmutableMap.of(
                      "Attempt", AttributeValue.longAttributeValue(attempt.longValue())));
              return result;
            } catch (AbortedException e) {
              txnLogger.log(Level.FINE, "Commit aborted", e);
              span.addAnnotation(
                  "Transaction Attempt Aborted in Commit. Retrying",
                  ImmutableMap.of(
                      "Attempt", AttributeValue.longAttributeValue(attempt.longValue())));
              throw e;
            } catch (SpannerException e) {
              span.addAnnotation(
                  "Transaction Attempt Failed in Commit",
                  ImmutableMap.<String, AttributeValue>builder()
                      .putAll(TraceUtil.getExceptionAnnotations(e))
                      .put("Attempt", AttributeValue.longAttributeValue(attempt.longValue()))
                      .build());
              throw e;
            }
          }
        };
    return SpannerRetryHelper.runTxWithRetriesOnAborted(retryCallable);
  }

  @Override
  public Timestamp getCommitTimestamp() {
    checkState(txn != null, "run() has not yet returned normally");
    return txn.commitTimestamp();
  }

  @Override
  public void invalidate() {
    isValid = false;
  }
}<|MERGE_RESOLUTION|>--- conflicted
+++ resolved
@@ -660,7 +660,9 @@
                 @Override
                 public long[] apply(Throwable input) {
                   SpannerException e = SpannerExceptionFactory.newSpannerException(input);
-                  onError(e);
+                  onError(
+                      SpannerExceptionFactory.newSpannerException(e.getCause()),
+                      builder.hasTransaction() && builder.getTransaction().hasBegin());
                   throw e;
                 }
               },
@@ -669,23 +671,7 @@
           new Runnable() {
             @Override
             public void run() {
-<<<<<<< HEAD
-              try {
-                updateCounts.get();
-              } catch (ExecutionException e) {
-                onError(
-                    SpannerExceptionFactory.newSpannerException(e.getCause()),
-                    builder.hasTransaction() && builder.getTransaction().hasBegin());
-              } catch (InterruptedException e) {
-                onError(
-                    SpannerExceptionFactory.propagateInterrupt(e),
-                    builder.hasTransaction() && builder.getTransaction().hasBegin());
-              } finally {
-                decreaseAsyncOperations();
-              }
-=======
               decreaseAsyncOperations();
->>>>>>> 059ef1ef
             }
           },
           MoreExecutors.directExecutor());
